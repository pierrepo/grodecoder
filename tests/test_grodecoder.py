import json
import os
from pathlib import Path
import sys

import pytest

parent_dir = Path(__file__).resolve().parents[1]
sys.path.append(str(parent_dir))

import grodecoder as gd


@pytest.mark.parametrize(
    "path_structure_file, path_reference_json",
    [
        (os.path.join(parent_dir, "data/examples/1BRS.gro"), "data/1BRS.json"),
        (
            os.path.join(parent_dir, "data/examples/1QJ8_ETH_ACN_MET_URE_SOL.pdb"),
            "data/1QJ8_PACKMOL.json",
        ),
        (
            os.path.join(parent_dir, "data/examples/1QJ8_membrane.gro"),
            "data/1QJ8_membrane.json",
        ),
        (
            os.path.join(parent_dir, "data/examples/1QJ8_solution.gro"),
            "data/1QJ8_solution.json",
        ),
        (
            os.path.join(parent_dir, "data/examples/4MQJ_ABCD.gro"),
            "data/4MQJ_ABCD.json",
        ),
        (os.path.join(parent_dir, "data/examples/4ZRY.gro"), "data/4ZRY.json"),
        (os.path.join(parent_dir, "data/examples/5MBA.gro"), "data/5MBA.json"),
        (os.path.join(parent_dir, "data/examples/5ZOA.gro"), "data/5ZOA.json"),
        (os.path.join(parent_dir, "data/examples/barstar.gro"), "data/barstar.json"),
        (os.path.join(parent_dir, "data/examples/DMPC_PI.gro"), "data/DMPC_PI.json"),
        (
            os.path.join(parent_dir, "data/examples/noriega_AA_CRD_3CAL.gro"),
            "data/3CAL_AA.json",
        ),
        (
            os.path.join(parent_dir, "data/examples/noriega_CG_CRD_3CAL.gro"),
            "data/3CAL_CG.json",
        ),
        (os.path.join(parent_dir, "data/examples/2MAT.gro"),"data/2MAT.json",),
    ],
)
def test_with_param(path_structure_file, path_reference_json):
    path_test_json = gd.main(path_structure_file)
    with open(path_test_json, "r") as f:
        JSON_content_test = json.load(f)

    with open(path_reference_json, "r") as f:
        JSON_content_data = json.load(f)

    key_to_check = [
        "id",
        "number_of_atoms",
        "number_of_molecules",
        "residue_names",
        "residue_ids",
        "formula_without_h",
        "molecular_type",
<<<<<<< HEAD
        "sequence",
=======
        "protein_sequence",
>>>>>>> 0c646484
        "comment",
    ]

    for index in range(len(JSON_content_data["inventory"])):
        for key in key_to_check:
            assert (
                JSON_content_test["inventory"][index][key]
                == JSON_content_data["inventory"][index][key]
            )

    assert JSON_content_test["resolution"] == JSON_content_data["resolution"]
    assert JSON_content_test["file_md5sum"] == JSON_content_data["file_md5sum"]<|MERGE_RESOLUTION|>--- conflicted
+++ resolved
@@ -63,11 +63,7 @@
         "residue_ids",
         "formula_without_h",
         "molecular_type",
-<<<<<<< HEAD
         "sequence",
-=======
-        "protein_sequence",
->>>>>>> 0c646484
         "comment",
     ]
 
