"""Extract each molecule of a GRO file and print their occurence.

Usage:
    import grodecoder as gd
"""

__authors__ = "Karine DUONG"
__contact__ = "karine.duong@etu.u-paris.fr"
__copyright__ = "IBPC"
__date__ = "2024-03-18"


from collections import Counter
from itertools import groupby
from pathlib import Path
import re

import argparse
import argcomplete
from loguru import logger
import MDAnalysis as mda
from MDAnalysis.analysis.distances import contact_matrix
import matplotlib.pyplot as plt
import numpy as np
import networkx as nx
from networkx.algorithms.components.connected import connected_components
from scipy.sparse import triu
from scipy.spatial.distance import cdist


BOND_LENGTH = {'C-C': 1.54,
               'C=C': 1.34,
               'C=O': 1.20,
               'O-H': 0.97,
               'C-H': 1.09,
               'N-H': 1.00,
               'C-S': 1.81,
               'S-H': 1.32,
               'N-C': 1.47,
               'C=N': 1.27,
               'S-S': 2.04,
               'C-O': 1.43
               }  # in Angstrom
# hydrogenBond = 2.7-3.3 A <--> 0.2-0.3 nm
# https://www.umass.edu/microbio/chime/find-ncb/help_gb.htm


def matrice(file_gro):
    """Calculate interatomic distances between all atoms in the GRO file \
    https://docs.scipy.org/doc/scipy/reference/generated/scipy.spatial.distance.cdist.html \
    https://stackoverflow.com/questions/72701992/convert-a-matrix-of-distance-to-adjacency-list/72702534#72702534 .

    Warning
    -------
    MDAnalysis convert the coordonate in Angstrom
    despite in the gro file it's in nm
    https://userguide.mdanalysis.org/stable/units.html#table-baseunits
    https://manual.gromacs.org/current/reference-manual/file-formats.html#gro

    Parameters
    ----------
        file_gro: MDAnalysis.core.universe.Universe
            An object representing the molecular structure loaded from a GRO file.

    Returns
    -------
        numpy.ndarray
            matrix of interatomic distances between all atoms
    """
    position = file_gro.atoms.positions
    taille = len(file_gro.atoms)
    tmp = np.full((taille, taille), 100.0)
    for index_i, pos_i in enumerate(position):
        for index_j, pos_j in enumerate(position[index_i+1:], start=index_j+1):
            tmp[index_i][index_j] = cdist([pos_i], [pos_j])
    return tmp


def convert_atom_pairs_to_graph(atom_pairs, total_number_of_atoms):
    """Convert a list of pairs to a graph and its connected components.

    Reference
    ---------
    - https://stackoverflow.com/questions/4842613/merge-lists-that-share-common-elements

    Parameters
    ----------
        atom_pairs: list
            A list of pairs representing edges in the graph.
        number_of_atoms: int
            The total number of atoms in the graph.

    Returns
    -------
        tuple
            A tuple containing two elements:
               1. A generator object that iterates over the connected components of the graph.
               2. A graph object representing the molecular system.
    """
    logger.info("Converting atom pairs to graph...")
    graph = nx.Graph()
    # Add all atoms as single nodes.
    graph.add_nodes_from(list(range(0, total_number_of_atoms)))
    # Add atom pairs as edges.
    graph.add_edges_from(atom_pairs)
    return graph


def get_atom_pairs(molecular_system, threshold):
    """Create a list of atom pairs based on the contact matrix (which based on the input system and threshold).

    This function calculates the pairs of atoms in the molecular system based on their distances.
    It uses a specified threshold to determine which pairs of atoms are considered to be in contact.

    Reference
    ---------
    - https://docs.mdanalysis.org/1.1.0/documentation_pages/analysis/distances.html#MDAnalysis.analysis.distances.contact_matrix
    - https://numpy.org/doc/stable/reference/generated/numpy.argwhere.html

    Parameters
    ----------
        molecular_system: MDAnalysis.core.groups.AtomGroup
            The molecular system object containing information about atoms.
        threshold: float
            The distance threshold used to determine atom contacts.

    Returns
    -------
        numpy.ndarray
            An array containing pairs of atom indices representing atom contacts.
    """
    logger.info("Creating contact_matrix...")
    matrix = contact_matrix(molecular_system.atoms.positions, cutoff=threshold, returntype="sparse")
    # Output matrix is sparse matrix of type: scipy.sparse.lil_matrix
    # Keep only the upper triangular part of the sparse matrix (without the diagonal)
    # https://docs.scipy.org/doc/scipy-1.13.0/reference/generated/scipy.sparse.triu.html
    matrix = triu(matrix, k=1)

    logger.info("Creating atom pairs list...")
    atom_pairs = np.argwhere(matrix)
    logger.success(f"Found {len(atom_pairs):,} atom pairs")
    return atom_pairs


def add_attributes_to_nodes(graph, mol_system):
    """Iterate each connected subgraph, and relabel their node by [atom_name]_[index].

    Parameters
    ----------
        old_graph: networkx.classes.graph.Graph
            The graph for this file
        mol_system: MDAnalysis.core.groups.AtomGroup
            The molecular system object containing information about atoms.
            
    Returns
    -------
        list
            list where each node is relabel
    """
    logger.info("Relabeling nodes in graph...") 
    logger.success(f"Old graph: {graph.number_of_nodes():,} nodes")

    # Create a replacement dictionary for the new attributes for each node
    atoms_to_matrix_ids = {}
    for node_id in graph.nodes():
        atoms = {}
        atoms["atom_id"] = mol_system.atoms.ids[node_id]
        atoms["atom_name"] = mol_system.atoms.names[node_id]
        atoms["res_id"] = mol_system.resids[node_id]
        atoms["res_name"] = mol_system.resnames[node_id]

        atoms_to_matrix_ids[node_id] = atoms

    for node_id, atom in atoms_to_matrix_ids.items():
        # Change properties first.
        nx.set_node_attributes(graph, {node_id: atom["atom_name"]}, name="atom_name")
        nx.set_node_attributes(graph, {node_id: atom["res_id"]}, name="residue_id")
        nx.set_node_attributes(graph, {node_id: atom["res_name"]}, name="residue_name")
        # Then node id.
        nx.set_node_attributes(graph, {node_id: atom["atom_id"]}, "label")
    logger.success(f"New graph: {graph.number_of_nodes():,} nodes")
    return graph


def get_graph_components(graph):
    """Extract the connected components of a graph.

    Parameters
    ----------
        graph: networkx.Graph
            The input graph.

    Returns
    -------
        list
            A list of subgraphs, each subgraph representing a connected component of the input graph.
    """
    logger.info("Extracting graph components...")
    graph_components = connected_components(graph)
    graph_list = [graph.subgraph(subgraph) for subgraph in graph_components]

    logger.success(f"Found {len(graph_list):,} subgraphs")
    return graph_list


def get_graph_fingerprint(graph):
    """Generate a fingerprint for a given graph.

    This function calculates a fingerprint for a given graph based on its properties, including
    the number of nodes, the number of edges, and sorted concatenations of atom names, residue 
    names and their degree.
    
    Reference
    ---------
    - https://stackoverflow.com/questions/46999771/comparing-a-large-number-of-graphs-for-isomorphism

    Parameters
    ----------
        graph: networkx.classes.graph.Graph
            The graph for which the fingerprint is to be generated.

    Returns
    -------
        tuple:
            A tuple containing the fingerprint of the graph, which includes the following elements:
               - Number of nodes in the graph.
               - Number of edges in the graph.
               - Concatenation of sorted atom names of all nodes in the graph.
               - Concatenation of sorted residue names of all nodes in the graph.
               - Concatenation of sorted degree of all nodes in the graph.
    """
    nodes = graph.number_of_nodes()
    edges = graph.number_of_edges()
    atom_names = " ".join(sorted(nx.get_node_attributes(graph, "atom_name").values()))
<<<<<<< HEAD
    resnames = " ".join(sorted(set((nx.get_node_attributes(graph, "residue_name").values()))))
=======
    res_names = " ".join(sorted(set((nx.get_node_attributes(graph, "residue_name").values()))))
>>>>>>> 35812339

    graph_degrees = Counter(dict(graph.degree).values())
    degree_dist = " ".join([f"{key}:{value}" for key, value in sorted(graph_degrees.items())])
    return (nodes, edges, atom_names, res_names, degree_dist)


def print_graph_fingerprint(graph):
    """Print a graph fingerprint.

    Parameters
    ----------
        graph : networkx.classes.graph.Graph
            A NetworkX graph object.
    """
    logger.debug("print groupby ... ")
    fingerprint = get_graph_fingerprint(graph)
    logger.debug("Graph fingerprint-----------------")
    logger.debug(f"- Number of nodes: {fingerprint[0]}")
    logger.debug(f"- Number of edges: {fingerprint[1]}")
    logger.debug(f"- Sorted atom names (first 50 char.): {fingerprint[2][:50]}")
    logger.debug(f"- Sorted set of residue names: {fingerprint[3]}")
    logger.debug(f"- Node degrees dist: {fingerprint[4]}")


def count_molecule(graph_list):
    """Count the occurrence of molecules in a list of graphs based on their fingerprints.

    This function takes a list of graphs and counts the occurrence of each unique molecule
    based on their fingerprints, which are calculated using the get_graph_fingerprint function.
    
    Reference 
    ---------
    - https://stackoverflow.com/questions/46999771/comparing-a-large-number-of-graphs-for-isomorphism

    Parameters
    ----------
        graph_list: list
            A list of graph objects.

    Returns
    -------
        dict
            A dictionary where keys are unique molecules (graph objects) and values are\
                their respective occurrence counts in the input list of graphs.
    """
    logger.info("Counting molecules...")
    dict_count = {}
    sorted_graphs = sorted(graph_list, key=get_graph_fingerprint)
    # print_groupby(groupby(sorted_graphs, key=get_graph_fingerprint))

    for fingerprint, graph in groupby(sorted_graphs, key=get_graph_fingerprint):
        # fingerprint : (nb_node, nb_edge, atom_name, resname, degree)
        # graph : objet itertools that group all graph with the same fingerprint
        similar_graphs = list(graph)  # A list that contain all graph with the same fingerprint
        nb_graph = len(similar_graphs)  # Number of graph for this fingerprint

        if nb_graph == 1:  # For this fingerprint, there is only one graph
            dict_count[similar_graphs[0]] = nb_graph
        else:
            if fingerprint[0] == 1:  # For this fingerprint, all the graph only have one node
                dict_count[similar_graphs[0]] = nb_graph
            else:
                dict_count[similar_graphs[0]] = nb_graph
    return dict_count


def print_graph_inventory(graph_dict):
    """Print graph inventory.

    Parameters
    ----------
        graph_dict: dict
            A dictionary with graphs as keys and counts (numbers of graphs) as values.
    """
    logger.info("File content:")
    total_molecules_count = 0
    for graph_idx, (graph, count) in enumerate(graph_dict.items(), start=1):
        logger.info(f"Molecule {graph_idx:,} ----------------")
        logger.info(f"- number of atoms: {graph.number_of_nodes():,}")
        logger.info(f"- number of molecules: {count:,}")
        atom_names = list(nx.get_node_attributes(graph, "atom_name").values())
        atom_names_str = " ".join( atom_names[:20] )
        logger.debug(f"- 20 first atom names: {atom_names_str}")
        total_molecules_count += count
    logger.success(f"{total_molecules_count:,} molecules in total")


def print_graph(dict_graph_count, option_color=False):
    """Display each graph in a dictionary along with its count.

    This function takes a dictionary where the keys are graph objects and the values
    are their respective counts. It then displays each graph using Matplotlib's pyplot
    library, with the graph nodes colored green and labeled with their atom names.

    Parameters
    ----------
        dict_graph_count: dict
            A dictionary where the keys are graph objects and the values are their respective counts.
        option_color: str
            Either we want to display the nodes of the graph colored. By default, it's False.

    """
    for graph in dict_graph_count.keys():
        plt.figure()

        if option_color:
            node_colors = []
            for node in graph.nodes:
                atom_name = re.sub(r'\d', '', graph.nodes[node]['atom_name'])
                if atom_name == 'C' or atom_name == 'CA' or atom_name == 'CB' or atom_name == 'CD' or atom_name == 'CE' or atom_name == 'CZ' or atom_name == 'CG':
                    node_colors.append('black')
                elif atom_name == 'O' or atom_name == 'OE' or atom_name == 'OH' or atom_name == 'OD' or atom_name == 'OG':
                    node_colors.append('red')
                elif atom_name == 'N' or atom_name == 'ND' or atom_name == 'NE' or atom_name == 'NH' or atom_name == 'NZ':
                    node_colors.append('blue')
                else:
                    node_colors.append('green')  # Default color for other labels

            nx.draw(graph, node_color=node_colors, node_size = 75,
                    with_labels=True, labels=nx.get_node_attributes(graph, "atom_name"), 
                    edge_color = "grey")
        else:
            nx.draw(graph, node_color="green", node_size = 75,
                with_labels=True, labels=nx.get_node_attributes(graph, "atom_name"), 
                edge_color = "grey")    
        plt.show()


def print_first_atoms(mda_universe, number_of_atoms=10):
    """Print the first atoms in the MDAnalysis Universe object.

    For debugging purpose only.

    Parameters
    ----------
        mda_universe: MDAnalysis.core.universe.Universe
            An object representing the molecular structure.
        number_of_atoms: int
            The number of atoms to be printed. Default is 10.   
    """
    for atom in mda_universe.atoms[:number_of_atoms]:
        string_coords = " ".join([f"{coord:.2f}" for coord in atom.position])
        logger.debug(f"Res. id: {atom.residue.resid} | res. name: {atom.residue.resname} | "
                     f"at. name: {atom.name} | at. id: {atom.id} | "
                     f"at. coord.: {string_coords}"
        )


def read_gro_files_remove_hydrogens(gro_file_path):
    """Read Groamacs .gro file and remove hydrogen atoms.

    Parameters
    ----------
        filepath: str
            The filepath of the .gro file containing hydrogen atoms.

    Returns
    -------
        molecule_without_H
            A modified MDA Universe object containing only non-hydrogen atoms.
    """
    logger.info(f"Reading file: {gro_file_path}")
    molecule = mda.Universe(gro_file_path)
    logger.success(f"Found {len(molecule.atoms):,} atoms")
    # Print 10 first atoms for debugging.  
    print_first_atoms(molecule)
    logger.info("Removing H atoms...")
    molecule_without_h = molecule.select_atoms("not (name H*)")
    logger.success(f"{len(molecule_without_h.atoms):,} atoms remaining")
    # Print 10 first atoms for debugging.  
    print_first_atoms(molecule_without_h)
    without_h_file_path = Path(gro_file_path).stem + "_without_H.gro"
    molecule_without_h.write(without_h_file_path)
    return molecule_without_h


def check_overlapping_residue_between_graphs(graph_list):
    """Check there is no overlapping residue between graphs.

    This function checks that there are no overlapping residue between different graphs/molecules.
    It extracts  the set of residue IDs for each graph/molecule and performs an intersection 
    operation between these sets. If any intersection is found, it indicates
    that there are overlapping residue between graph/molecules.

    Parameters
    ----------
        graph_list: list
            A list of NetworkX graph objects representing different molecules.
    """
    logger.info("Verifying residue overlapping...")
    res_id_set_all = set()
    res_id_common = []

    for graph in graph_list:
        res_id_set = set((nx.get_node_attributes(graph, "residue_id").values()))
        res_id_intersect = res_id_set_all.intersection(res_id_set)
        res_id_set_all.update( res_id_set )
        if res_id_intersect:
            for res_id in res_id_intersect:
                logger.critical(f"Residue id {res_id} is found in multiple graphs")
                res_id_common.append(res_id)

    if not res_id_common:
        logger.success("No overlapping residue found")
    else:
        for res_id in res_id_common:
            for graph_id, graph in enumerate(graph_list):
                res_id_set = set((nx.get_node_attributes(graph, "residue_id").values()))
                if res_id in res_id_set:
                    logger.error(f"Residue id {res_id} is found in graph id {graph_id}")
        raise Exception("Some residue id are found in multiple graphs")
    

def main(filepath_gro, print_graph=False):
    """Excute the main function for analyzing a .gro file.

    Parameters
    ----------
        filepath_gro: str
            Filepath of the .gro file we want to analyzed
        print_molecule_option: boolean
            Either we want to print the composition of each molecule (with the option True) or not
        print_graph_option: boolean
            Either we want to print the graph of each molecule (with the option True) or not
    """
    threshold = max(BOND_LENGTH.values())
    logger.success(f"Threshold: {threshold} Angstrom")

    molecular_system = read_gro_files_remove_hydrogens(filepath_gro)

    atom_pairs = get_atom_pairs(molecular_system, threshold)

    graph_return = convert_atom_pairs_to_graph(atom_pairs, len(molecular_system.atoms))

    graph_with_node_attributes = add_attributes_to_nodes(graph_return, molecular_system)
    graph_list = get_graph_components(graph_with_node_attributes)

<<<<<<< HEAD
    graph_count_dict = count_molecule(graph_connex_list)
=======
    check_overlapping_residue_between_graphs(graph_list)

    dict_count = count_molecule(graph_list)
>>>>>>> 35812339

    # Print fingerprint for each graph/molecule
    for graph in graph_count_dict.keys():
        print_graph_fingerprint(graph)

<<<<<<< HEAD
    control_quality(graph_connex_list)

    logger.info("Printing molecules inventory...")
    print_graph_inventory(graph_count_dict)
    if print_graph:
        print_graph(graph_count_dict)
=======
    logger.info("Print dictionnary count and graph...")
    print_count(dict_count, print_molecule_option)
    if print_graph_option:
        print_graph(dict_count)
>>>>>>> 35812339



def is_an_existing_gro_file(filepath):
    """Check if the given filepath points to an existing GRO file.

    Parameters
    ----------
        filepath : str
            The path to be checked.

    Raises
    ------
        argparse.ArgumentTypeError
            If the given filepath is not a file or does not exist, or if it does not have '.gro' extension

    Returns
    -------
        str
            The validated path.
    """
    source = Path(filepath)
    if not Path.is_file(source):
        raise argparse.ArgumentTypeError(f"{filepath} not exist")

    if Path(filepath).suffix != ".gro":
        raise argparse.ArgumentTypeError(f"{filepath} is not a GRO file.")
    return filepath


def parse_arg():
    """Parse command-line arguments.

    This function uses the argparse module to parse the command-line arguments
    provided by the user. It sets up the argument parser with information about
    the program, its usage, and the available options.

    Ressources
    ----------
    - https://docs.python.org/3/library/argparse.html

    Return
    ------
        argparse.Namespace
            An object containing the parsed arguments as attributes.

    """
    parser = argparse.ArgumentParser(prog="grodecoder",
                                     description="Programm to extract each molecule of a GRO file and print their occurence.",
                                     usage="grodecoder.py [-h] -g GRO [-pm PRINTMOLECULE] [-pg PRINTGRAPH]")

    parser.add_argument("-g", "--gro",
                        type=is_an_existing_gro_file,
                        help="a GRO filepath in input to this programm",
                        required=True)

    parser.add_argument('-pg', "--printgraph",
                        help="Either we want to print the graph of each molecule (with the option True) or not. By default it's False.",
                        default=False)
    
    argcomplete.autocomplete(parser)
    return parser.parse_args()


if __name__=="__main__":
    args = parse_arg()
    main(args.gro, print_graph=args.printgraph)<|MERGE_RESOLUTION|>--- conflicted
+++ resolved
@@ -232,11 +232,7 @@
     nodes = graph.number_of_nodes()
     edges = graph.number_of_edges()
     atom_names = " ".join(sorted(nx.get_node_attributes(graph, "atom_name").values()))
-<<<<<<< HEAD
-    resnames = " ".join(sorted(set((nx.get_node_attributes(graph, "residue_name").values()))))
-=======
     res_names = " ".join(sorted(set((nx.get_node_attributes(graph, "residue_name").values()))))
->>>>>>> 35812339
 
     graph_degrees = Counter(dict(graph.degree).values())
     degree_dist = " ".join([f"{key}:{value}" for key, value in sorted(graph_degrees.items())])
@@ -474,32 +470,19 @@
     graph_with_node_attributes = add_attributes_to_nodes(graph_return, molecular_system)
     graph_list = get_graph_components(graph_with_node_attributes)
 
-<<<<<<< HEAD
-    graph_count_dict = count_molecule(graph_connex_list)
-=======
     check_overlapping_residue_between_graphs(graph_list)
 
-    dict_count = count_molecule(graph_list)
->>>>>>> 35812339
+    graph_count_dict = count_molecule(graph_list)
 
     # Print fingerprint for each graph/molecule
     for graph in graph_count_dict.keys():
         print_graph_fingerprint(graph)
 
-<<<<<<< HEAD
-    control_quality(graph_connex_list)
 
     logger.info("Printing molecules inventory...")
     print_graph_inventory(graph_count_dict)
     if print_graph:
         print_graph(graph_count_dict)
-=======
-    logger.info("Print dictionnary count and graph...")
-    print_count(dict_count, print_molecule_option)
-    if print_graph_option:
-        print_graph(dict_count)
->>>>>>> 35812339
-
 
 
 def is_an_existing_gro_file(filepath):
