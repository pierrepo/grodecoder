"""Extract each molecule of a GRO file and print their occurence.

Usage:
    python grodecoder.py --input [input file] [other option]
"""

__authors__ = ("Karine DUONG", "Pierre POULAIN")
__contact__ = "pierre.poulain@u-paris.fr"

from collections import Counter
import datetime
import hashlib
import itertools
from itertools import groupby
import json
import os
import pandas as pd
from pathlib import Path
import subprocess
import time

import argparse
from loguru import logger
import MDAnalysis as mda
from MDAnalysis.analysis.distances import contact_matrix, self_distance_array
import numpy as np
import networkx as nx
from networkx.algorithms.components.connected import connected_components
from scipy.sparse import triu
from scipy.spatial.distance import cdist

import mol_def
import search_into_PDB


current_dir = os.path.dirname(os.path.abspath(__file__))

filepath_CSML = os.path.join(current_dir, "data/databases/lipid_CHARMM_GUI_CSML.csv")
<<<<<<< HEAD
CSML_CHARMM_GUI = pd.read_csv(filepath_CSML, sep=";")
=======
CSML_CHARMM_GUI = pd.read_csv(filepath_CSML, sep=",")
>>>>>>> 0b5acc12

filepath_MAD = os.path.join(current_dir, "data/databases/lipid_MAD.csv")
MAD_DB = pd.read_csv(filepath_MAD, sep=",")


def get_distance_matrix_between_atom(
    file_gro: mda.core.universe.Universe,
) -> np.ndarray:
    """Calculate interatomic distances between all atoms in the GRO file \
    https://docs.scipy.org/doc/scipy/reference/generated/scipy.spatial.distance.cdist.html \
    https://stackoverflow.com/questions/72701992/convert-a-matrix-of-distance-to-adjacency-list/72702534#72702534 .

    Warning
    -------
    MDAnalysis convert the coordonate in Angstrom
    despite in the gro file it's in nm
    https://userguide.mdanalysis.org/stable/units.html#table-baseunits
    https://manual.gromacs.org/current/reference-manual/file-formats.html#gro

    Parameters
    ----------
        file_gro: MDAnalysis.core.universe.Universe
            An object representing the molecular structure loaded from a GRO file.

    Returns
    -------
        numpy.ndarray
            matrix of interatomic distances between all atoms
    """
    position = file_gro.atoms.positions
    size = len(file_gro.atoms)
    tmp = np.full((size, size), 100.0)
    for index_i, pos_i in enumerate(position):
        for index_j, pos_j in enumerate(position[index_i + 1 :], start=index_i + 1):
            tmp[index_i][index_j] = cdist([pos_i], [pos_j])
    return tmp


def get_atom_pairs(
    molecular_system: mda.core.universe.Universe, threshold: float
) -> np.ndarray:
    """Create a list of atom pairs based on the contact matrix (which based on the input system and threshold).

    This function calculates the pairs of atoms in the molecular system based on their distances.
    It uses a specified threshold to determine which pairs of atoms are considered to be in contact.

    Reference
    ---------
    - https://docs.mdanalysis.org/1.1.0/documentation_pages/analysis/distances.html#MDAnalysis.analysis.distances.contact_matrix
    - https://numpy.org/doc/stable/reference/generated/numpy.argwhere.html

    Parameters
    ----------
        molecular_system: MDAnalysis.core.groups.AtomGroup
            The molecular system object containing information about atoms.
        threshold: float
            The distance threshold used to determine atom contacts.

    Returns
    -------
        numpy.ndarray
            An array containing pairs of atom indices representing atom contacts.
    """
    logger.info("Creating contact_matrix...")
    matrix = contact_matrix(
        molecular_system.atoms.positions, cutoff=threshold, returntype="sparse"
    )
    # Output matrix is sparse matrix of type: scipy.sparse.lil_matrix
    # Keep only the upper triangular part of the sparse matrix (without the diagonal)
    # https://docs.scipy.org/doc/scipy-1.13.0/reference/generated/scipy.sparse.triu.html
    matrix = triu(matrix, k=1)

    logger.info("Creating atom pairs list...")
    atom_pairs = np.argwhere(matrix)
    logger.success(f"Found {len(atom_pairs):,} atom pairs")
    return atom_pairs


def get_atom_pairs_from_threshold(
    mol: mda.core.universe.Universe, threshold: float
) -> np.ndarray[np.ndarray]:
    """Get atom pairs within a specified distance threshold.

    Parameters
    ----------
        mol : MDAnalysis.core.universe.Universe
            The MDAnalysis universe object representing the molecular system.
        threshold : float
            The distance threshold for determining atom contacts.

    Returns
    -------
        numpy.ndarray
            An array containing the atom pairs that are within the specified distance threshold.
    """
    logger.info("Creating atom pairs list with a specific threshold...")
    contacts_list = []

    # Get the list of all residues.
    # A residue is identified by its name and its id.
    residues_list = list(mol.residues)

    if len(residues_list) > 1:
        # Compare residues side-by-side, between 0 and N-1 and between 1 and N
        for residue_1, residue_2 in zip(residues_list[:-1], residues_list[1:]):
            # print(f"Finding contacts for {residue_1.resid}-{residue_1.resname} and {residue_2.resid}-{residue_2.resname}")
            # Concatenate atom coordinates from both residues.
            # Example:
            #   residue_1.atoms.positions = [53.05 64.78 78.47]
            #   residue_2.atoms.positions = [54.31 65.49 78.92]
            #   ==> coords = [[53.05 64.78 78.47]
            #                 [54.31 65.49 78.92]]
            coords = np.concatenate(
                (residue_1.atoms.positions, residue_2.atoms.positions), axis=0
            )

            # Get distance between all atoms (upper-left matrix)
            # https://docs.mdanalysis.org/stable/_modules/MDAnalysis/lib/distances.html#self_distance_array
            # Result is output as a vector with (N)(N-1)/2 values.
            # Example:
            #   coords = [[53.04999924 64.77999878 78.47000122]
            #             [54.31000137 65.48999786 78.91999817]
            #             [54.         64.         74.        ]]
            #   ==> distances = [1.51466212 4.63592606 5.15000742]
            # where 1.51466212 is the distance between coords[0] and coords[1]
            #       4.63592606 is between coords[0] and coords[2]
            #       and 5.15000742 is between coords[1] and coords[2]
            distances = self_distance_array(coords)

            # Cocatenates the list of atoms ids from both residues
            atom_ids = np.concatenate((residue_1.atoms.ids, residue_2.atoms.ids))
            # Create all possible combinations between atom ids.
            pairs = np.array(list(itertools.combinations(atom_ids, 2)))
            # Create a mask for distances below a given threshold.
            # And select only atom pairs below the threshold.
            atom_pairs = pairs[distances < threshold]

            # Append atom pairs to a bigger list.
            contacts_list.append(atom_pairs)

        # Concatenate all atom pairs.
        contacts_array2 = np.concatenate(contacts_list, axis=0)

        # Remove redundant contacts
        # We have quite a lot of redundancy since we are calculating inter-contacts
        # twice for each residue: residue_1-residue_2, residue_2-residue_3, residue_3-residue_4....
        # contacts_array2 is a pair list
        contacts_array2 = np.unique(contacts_array2, axis=0)
        return contacts_array2
    else:
        # It's mean there is only one residue in this molecular system
        # So we going to return the atom pairs between the atom of this residue itself
        distances = self_distance_array(residues_list[0].atoms.positions)
        # Create all possible combinations between atom ids.
        pairs = np.array(list(itertools.combinations(residues_list[0].atoms.ids, 2)))
        # Create a mask for distances below a given threshold.
        # And select only atom pairs below the threshold.
        atom_pairs = pairs[distances < threshold]
        return atom_pairs


def get_atom_pairs_from_guess_bonds(
    molecular_system: mda.core.universe.Universe,
) -> np.ndarray:
    """This function retrieves atom pairs within a specified distance threshold from the given molecular system.
    This specified distance based on the distance between two selected atoms and their Van der Waals radius.

    References
    ----------
        https://docs.mdanalysis.org/stable/documentation_pages/core/groups.html#MDAnalysis.core.groups.AtomGroup.guess_bonds
        https://docs.mdanalysis.org/stable/documentation_pages/topology/guessers.html#MDAnalysis.topology.guessers.guess_bonds

    Parameters
    ----------
        molecular_system: mda.core.universe.Universe
            The MDAnalysis universe object representing the molecular system.

    Returns
    -------
        numpy.ndarray
            An array containing the atom pairs that are within the specified distance threshold.
    """
    logger.info(
        "Creating atom pairs list with the Van der Waals radius of each atom..."
    )

    molecular_system.atoms.guess_bonds()
    # Example:
    # bonds = <TopologyGroup containing n bonds>, where n is the number of bonds in this system
    # Each element in bonds is <Bond between: Atom n1, Atom n2>, where n1 and n2 are the indice of atom in the system
    # We can extract information of Atom n1 and Atom n2 with bond[0] and bond[1] respectively
    # bond[0] or bond[1] gives information on atom id, atom name, residue name, residue id and segid
    bonds = molecular_system.atoms.bonds
    atom_pairs = [[bond[0].id, bond[1].id] for bond in bonds]
    return np.array(atom_pairs)


def convert_atom_pairs_to_graph(
    atom_pairs: np.ndarray, mol: mda.core.universe.Universe
) -> nx.classes.graph.Graph:
    """Convert a list of pairs to a graph and its connected components.

    Reference
    ---------
    - https://stackoverflow.com/questions/4842613/merge-lists-that-share-common-elements

    Parameters
    ----------
        atom_pairs: list
            A list of pairs representing edges in the graph.
        mol: mda.core.universe.Universe
            The MDAnalysis universe object representing the molecular system.

    Returns
    -------
        networkx.classes.graph.Graph
            A graph object representing the molecular system.
    """
    logger.info("Converting atom pairs to graph...")

    graph = nx.Graph()
    # Add all atoms as single nodes.
    graph.add_nodes_from(mol.atoms.ids)

    # Add atom pairs as edges.
    graph.add_edges_from(atom_pairs)
    return graph


def add_attributes_to_nodes(
    graph: nx.classes.graph.Graph, mol_system: mda.core.universe.Universe
) -> nx.classes.graph.Graph:
    """Add molecular attributes to graph nodes.

    Attributes are taken from the molecular system (MDAnalysis universe).
    Attributes are: atom id, atom name, residue id, and residue name.

    References
    ----------
    - https://networkx.org/documentation/stable/reference/generated/networkx.classes.function.set_node_attributes.html

    Parameters
    ----------
        graph: networkx.classes.graph.Graph
            The NetworkX graph representing the molecular system.
        mol_system: MDAnalysis.core.groups.AtomGroup
            The MDAanalysis universe representing the molecular system

    Returns
    -------
        networkx.classes.graph.Graph
            The NetworkX graph representing the updated molecular system.
    """
    # logger.info(f"Adding attributes to {graph.number_of_nodes():,} nodes...")
    # logger.opt(lazy=True).debug("10 first nodes:")
    # for node_id, node_attr in sorted(graph.nodes.items())[:10]:
    #     logger.opt(lazy=True).debug(f"Node id: {node_id}")
    #     logger.opt(lazy=True).debug(f"attributes: {node_attr}")

    # Define attributes in batch: one attribute for all nodes at once.
    # This is possible because the order of nodes in the NetworkX graph
    # is the same as the order of atoms in the MDAnalysis universe.
    # Examples for note attributes after the graph is updated:
    # {'atom_id': 47, 'atom_name': 'N', 'residue_id': 3, 'residue_name': 'ALA'}
    # {'atom_id': 49, 'atom_name': 'CA', 'residue_id': 3, 'residue_name': 'ALA'}
    # {'atom_id': 51, 'atom_name': 'CB', 'residue_id': 3, 'residue_name': 'ALA'}
    nx.set_node_attributes(
        graph, dict(zip(graph.nodes, mol_system.atoms.ids)), "atom_id"
    )
    nx.set_node_attributes(
        graph, dict(zip(graph.nodes, mol_system.atoms.names)), "atom_name"
    )
    nx.set_node_attributes(
        graph, dict(zip(graph.nodes, mol_system.atoms.resids)), "residue_id"
    )
    nx.set_node_attributes(
        graph, dict(zip(graph.nodes, mol_system.atoms.resnames)), "residue_name"
    )
    # logger.opt(lazy=True).debug("10 first nodes with updated attributes:")
    # for node_id, node_attr in sorted(graph.nodes.items())[:10]:
    #     logger.opt(lazy=True).debug(f"Node id: {node_id}")
    #     logger.opt(lazy=True).debug(f"attributes: {node_attr}")
    return graph


def get_graph_components(graph: nx.classes.graph.Graph) -> list[nx.classes.graph.Graph]:
    """Extract the connected components of a graph.

    Parameters
    ----------
        graph: networkx.Graph
            The input graph.

    Returns
    -------
        list
            A list of subgraphs, each subgraph representing a connected component of the input graph.
    """
    logger.info("Extracting graph components...")
    graph_components = connected_components(graph)
    graph_list = [graph.subgraph(subgraph) for subgraph in graph_components]

    logger.success(f"Found {len(graph_list):,} subgraphs")
    return graph_list


def get_graph_fingerprint(
    graph: nx.classes.graph.Graph,
) -> tuple[int, int, dict[str, int], list[str], dict[int, int]]:
    """Generate a fingerprint for a given graph.

    This function calculates a fingerprint for a given graph based on its properties, including
    the number of nodes, the number of edges, and sorted concatenations of atom names, residue
    names and their degree.

    Reference
    ---------
    - https://stackoverflow.com/questions/46999771/comparing-a-large-number-of-graphs-for-isomorphism

    Parameters
    ----------
        graph: networkx.classes.graph.Graph
            The graph for which the fingerprint is to be generated.

    Returns
    -------
        tuple:
            A tuple containing the fingerprint of the graph, which includes the following elements:
                - int: The number of nodes in the graph.
                - int: The number of edges in the graph.
                - dict[str, int]: A dictionary containing the counts of each atom name present in the graph.
                - list[str]: A list containing the names of the unique residues present in the graph.
                - dict[int, int]: A dictionary containing the counts of each degree present in the graph.
    """
    nodes = graph.number_of_nodes()
    edges = graph.number_of_edges()

    atom_names = Counter(nx.get_node_attributes(graph, "atom_name").values())
    # Use sorted so the atom_names will be in the same order if it's the same molecule.
    # Otherwise it's different even if it's the same molecule
    # And the dictionnary comparaison will say it's different molecule
    atom_names = dict(sorted(atom_names.most_common()))

    # Get all residue ids and resides names pairs.
    residue_pairs = zip(
        nx.get_node_attributes(graph, "residue_id").values(),
        nx.get_node_attributes(graph, "residue_name").values(),
    )
    # Convert to dictionnary to have only one residue id (key is unique in dict).
    residue_pairs_dict = dict(residue_pairs)
    # Then extract residue names ordered by residue ids:
    residue_names = [residue_pairs_dict[key] for key in sorted(residue_pairs_dict)]

    # Exemple :
    # graph.degree = [(1, 1), (2, 3), (3, 1), (4, 2), (5, 1)]
    # dict(graph.degree) = { 1: 1, 2: 2, 3: 1, 5: 1 }
    graph_degrees_dict = dict(
        Counter([degree for _, degree in graph.degree]).most_common()
    )

    return (nodes, edges, atom_names, residue_names, graph_degrees_dict)


def get_graph_fingerprint_str(
    graph: nx.classes.graph.Graph,
    check_connectivity: bool,
) -> tuple[int, str, list[str]]:
    """Collect the tuple return by get_graph_fingerprint, to only extract
    the number of nodes, the dictionary of atom_name (that we going to convert to str so it's haschable)
    and the list of res_names.

    Parameters
    ----------
        graph: networkx.classes.graph.Graph
            The graph for which the fingerprint is to be generated.
        check_connectivity: bool
            Either we want the degree in the fingerprint or not. By default: false.

    Returns
    -------
        tuple[int, str, list[str]]:
            A tuple containing the concatenated fingerprint of the graph, which includes the following elements:
                - int: The number of nodes in the graph.
                - str: A string containing the counts of each atom name present in the graph. Exemple : "{'CA': 5, 'N': 3}"
                - list[str]: A list containing the names of the unique residues present in the graph.
    """
    (nodes, edges, atom_names, res_names, graph_degrees_dict) = get_graph_fingerprint(
        graph
    )
    if check_connectivity:
        return (nodes, edges, str(atom_names), res_names, str(graph_degrees_dict))
    else:
        return (nodes, str(atom_names), res_names)


def print_graph_fingerprint(graph: nx.classes.graph.Graph, index_graph: int):
    """Print a graph fingerprint.

    Parameters
    ----------
        graph : networkx.classes.graph.Graph
            A NetworkX graph object.
    """
    logger.debug("print groupby ... ")
    fingerprint = get_graph_fingerprint(graph)
    logger.debug(f"Graph {index_graph} fingerprint-----------------")
    logger.debug(f"- Number of nodes: {fingerprint[0]}")
    logger.debug(f"- Number of edges: {fingerprint[1]}")
    logger.debug(f"- Sorted atom names (first 50 char.): {fingerprint[2]}")
    logger.debug(f"- Sorted set of residue names: {fingerprint[3]}")
    logger.debug(f"- Node degrees dist: {fingerprint[4]}")


def get_intervals(seq: list[int]) -> list[str]:
    """Generate a list of intervals from a sorted sequence of integers.

    Resources
    ---------
        https://codereview.stackexchange.com/questions/220072/construct-intervals-from-a-sequence-of-numbers-and-vice-versa

    Parameter
    ---------
        seq: list[int])
            A sorted list of integers.

    Returns
    -------
        list[str]
            A list of strings representing intervals in the input sequence.

    Example:
        get_intervals([1, 2, 3, 6, 7, 8, 10])
        ['1-3', '6-8', '10']
    """
    starts = [x for x in seq if x - 1 not in seq]
    ends = [y for y in seq if y + 1 not in seq]
    return [str(a) + "-" + str(b) if a != b else str(a) for a, b in zip(starts, ends)]


def extract_interval(graph: nx.classes.graph.Graph) -> dict[str, list[int]]:
    """Extract residue and atom intervals from a graph and return them as a dictionary.

    Parameter
    ---------
        graph: nx.classes.graph.Graph
            A NetworkX graph with nodes that have "residue_id", "residue_name", and "atom_id" attributes.

    Returns
    -------
        dict[str, list[int]]
            A dictionary containing lists of residue IDs, residue ID intervals,
                    atom IDs, and atom ID intervals.
    """
    residue_pairs = zip(
        nx.get_node_attributes(graph, "residue_id").values(),
        nx.get_node_attributes(graph, "residue_name").values(),
    )
    residue_pairs_dict = dict(residue_pairs)
    residue_id = [key for key in sorted(residue_pairs_dict)]

    res_id = residue_id
    res_id_interval = get_intervals(residue_id)

    atom_id = nx.get_node_attributes(graph, "atom_id").values()
    atom_id_interval = get_intervals(atom_id)

    dict_res = {
        "res_id": res_id,
        "res_id_interval": res_id_interval,
        "atom_id": atom_id,
        "atom_id_interval": atom_id_interval,
    }
    return dict_res


def get_formula_based_atom_name(atom_name_dict: dict[str, int]) -> str:
    """Generates a molecular formula string, by apply guess_atom_type() from MDA on each atom names and save the occurrence.

    Ressources
    ----------
    https://docs.mdanalysis.org/2.0.0/documentation_pages/topology/guessers.html#guessing-elements-from-atom-names
    https://docs.mdanalysis.org/2.0.0/documentation_pages/topology/guessers.html#MDAnalysis.topology.guessers.guess_atom_type

    Parameters
    ----------
        atom_name_dict: dict[str, int]
            A dictionary with atom names as keys and their respective counts as values.

    Returns
    -------
        str
            A string representing the chemical formula, without hydrogens
    """
    atom_names = []
    for atom_name in atom_name_dict.keys():
        # Example:
        # mda.topology.guessers.guess_atom_type("CA") = 'C
        # mda.topology.guessers.guess_atom_type("HB1") = 'H
        atom_name = f"{mda.topology.guessers.guess_atom_type(atom_name)}"
        # print(mda.topology.guessers.guess_atom_element(atom.name))
        if atom_name != "H":
            atom_names.append(atom_name)

    atom_names = Counter(atom_names)
    sorted_atom_counts = sorted(atom_names.items())
    formula = "".join(
        f"{atom}{count}" if count > 1 else atom for atom, count in sorted_atom_counts
    )

    return formula


def count_molecule(
    graph_list: list[nx.classes.graph.Graph],
    check_connectivity: bool,
) -> dict[nx.classes.graph.Graph, dict[str, int]]:
    """Count the occurrence of molecules in a list of graphs based on their fingerprints.

    This function takes a list of graphs and counts the occurrence of each unique molecule
    based on their fingerprints, which are calculated using the get_graph_fingerprint_str function.
    
    Reference 
    ---------
    - https://stackoverflow.com/questions/46999771/comparing-a-large-number-of-graphs-for-isomorphism

    Parameters
    ----------
        graph_list: list
            A list of graph objects.
        check_connectivity: bool
            Either we want the degree in the fingerprint or not. By default: false.

    Returns
    -------
        dict
            A dictionary where keys are unique molecules (graph objects) and values are\
                their respective occurrence counts in the input list of graphs.
    """
    logger.info("Counting molecules...")
    dict_count = {}

    sorted_graphs = sorted(
        graph_list, key=lambda x: get_graph_fingerprint_str(x, check_connectivity)
    )

    for fingerprint, graph in groupby(
        sorted_graphs, key=lambda x: get_graph_fingerprint_str(x, check_connectivity)
    ):
        # fingerprint : (nb_node, nb_edge, atom_name, resname, degree)
        # graph : objet itertools that group all graph with the same fingerprint

        # A list that contain all graph with the same fingerprint
        similar_graphs = list(graph)
        nb_graph = len(similar_graphs)  # Number of graph for this fingerprint

        atom_id, res_id = [], []
        for graph in similar_graphs:
            residue_pairs = zip(
                nx.get_node_attributes(graph, "residue_id").values(),
                nx.get_node_attributes(graph, "residue_name").values(),
            )
            residue_pairs_dict = dict(residue_pairs)

            res_id.extend([key for key in sorted(residue_pairs_dict)])
            atom_id.extend(nx.get_node_attributes(graph, "atom_id").values())

        res_id_interval = get_intervals(res_id)
        atom_id_interval = get_intervals(sorted(atom_id))

        atom_names = Counter(nx.get_node_attributes(graph, "atom_name").values())
        atom_names = dict(sorted(atom_names.most_common()))
        formula = get_formula_based_atom_name(atom_names)

        # If for this fingerprint, there is only one graph
        if nb_graph == 1:
            dict_count[similar_graphs[0]] = {
                "res_id": res_id,
                "res_id_interval": res_id_interval,
                "atom_id": atom_id,
                "atom_id_interval": atom_id_interval,
                "formula_no_h": formula,
                "graph": nb_graph,
            }
        else:
            # If for this fingerprint, all the graph only have one node
            if fingerprint[0] == 1:
                dict_count[similar_graphs[0]] = {
                    "res_id": res_id,
                    "res_id_interval": res_id_interval,
                    "atom_id": atom_id,
                    "atom_id_interval": atom_id_interval,
                    "formula_no_h": formula,
                    "graph": nb_graph,
                }
            else:
                dict_count[similar_graphs[0]] = {
                    "res_id": res_id,
                    "res_id_interval": res_id_interval,
                    "atom_id": atom_id,
                    "atom_id_interval": atom_id_interval,
                    "formula_no_h": formula,
                    "graph": nb_graph,
                }
    return dict_count


def print_graph_inventory(graph_dict: dict):
    """Print graph inventory.

    Parameters
    ----------
        graph_dict: dict
            A dictionary with graphs as keys and counts (numbers of graphs) as values.
    """
    logger.info("Molecular inventory:")
    total_molecules_count = 0
    for graph_idx, (graph, key) in enumerate(graph_dict.items(), start=1):
        logger.info(f"Molecule {graph_idx:,} ----------------")

        if len(key) == 6:
            (_, res_id_interval, _, _, _, count) = key.values()
        else:
            (_, res_id_interval, _, _, name, count, _) = key.values()
            logger.info(f"- name: {name}")
        # else:
        #     (_, res_id_interval, _, _, name, count, _, _, _) = key.values()
        #     logger.info(f"- name: {name}")

        logger.info(f"- number of atoms: {graph.number_of_nodes():,}")
        logger.info(f"- number of molecules: {count:,}")

        logger.debug("- residue ids:")
        for i in range(min(10, len(res_id_interval))):
            logger.debug(f"\t({res_id_interval[i][:20]})")

        res_names = set(sorted(nx.get_node_attributes(graph, "residue_name").values()))
        logger.debug(f"- res names: {res_names}")

        total_molecules_count += count
    logger.success(f"{total_molecules_count:,} molecules in total")


def print_first_atoms(
    mda_universe: mda.core.universe.Universe, number_of_atoms: int = 10
):
    """Print the first atoms in the MDAnalysis Universe object.

    For debugging purpose only.

    Parameters
    ----------
        mda_universe: MDAnalysis.core.universe.Universe
            An object representing the molecular structure.
        number_of_atoms: int
            The number of atoms to be printed. Default is 10.
    """
    for atom in mda_universe.atoms[:number_of_atoms]:
        string_coords = " ".join([f"{coord:.2f}" for coord in atom.position])
        logger.debug(
            f"Res. id: {atom.residue.resid} | res. name: {atom.residue.resname} | "
            f"at. name: {atom.name} | at. id: {atom.id} | "
            f"at. coord.: {string_coords}"
        )


def read_structure_file_remove_hydrogens(file_path: str) -> mda.core.universe.Universe:
    """Read Groamacs .gro file and remove hydrogen atoms.

    Parameters
    ----------
        filepath: str
            The filepath of the structure file (.gro, .pdb)..

    Returns
    -------
        MDAnalysis.core.universe.Universe
            A MDAnalysis universe object containing only non-hydrogen atoms.
    """
    logger.info(f"Reading file: {file_path}")
    molecule = mda.Universe(file_path)
    logger.success(f"Found {len(molecule.atoms):,} atoms")

    # Print 10 first atoms for debugging.
    print_first_atoms(molecule)
    logger.info("Removing H atoms...")
    molecule_without_h = molecule.select_atoms("not (name H*)")
    logger.success(f"{len(molecule_without_h.atoms):,} atoms remaining")

    # Print 10 first atoms for debugging.
    print_first_atoms(molecule_without_h)
    without_h_file_path = Path(file_path).stem + "_without_H.gro"
    molecule_without_h.write(without_h_file_path, reindex=False)
    return molecule_without_h


def remove_hydrogene(filename: str) -> mda.core.universe.Universe:
    """Removes hydrogen atoms from a molecular system.

    Parameters
    ----------
        filename : str
            Path to the file containing the molecular structure.

    Returns
    -------
        mda.core.universe.Universe
            MDAnalysis Universe object representing the molecular system without hydrogen atoms.
    """
    molecule = mda.Universe(filename)
    logger.info(f"Found {len(molecule.atoms):,} atoms in {filename}")

    # Remove hydrogene from the system
    logger.info("Removing hydrogen atoms...")
    mol = molecule.select_atoms("not (name H* or name [123456789]H*)")
    filename_tmp = f"{Path(filename).stem}_without_H{Path(filename).suffix}"
    # Write the new system in a new file
    mol.write(filename_tmp, reindex=False)
    logger.debug(f" New structure file without hydrogens : {filename_tmp}")

    # We need to read structure from disk to be extra sure hydrogen atoms are removed.
    mol = mda.Universe(filename_tmp)
    logger.info(f"{len(mol.atoms):,} atoms remaining")
    return mol


def find_ion_solvant(
    molecule: dict,
    universe: mda.core.universe.Universe,
    counts: dict,
    solvant_or_ion: str,
) -> tuple[mda.core.universe.Universe, dict[nx.classes.graph.Graph, dict[str, int]]]:
    """Counts and removes ions or solvents from the MDAnalysis Universe.

    Parameters
    ----------
        molecule : dict
            Dictionary containing information about the atoms (ion or solvant) to be removed (name, res_name and atom_name).
        universe : MDAnalysis.core.universe.Universe
            MDAnalysis Universe object representing the system.
        counts : dict
            Dictionary to store the counts of ions or solvents.
        solvant_or_ion : str
            Information about the type of the molecule

    Returns
    -------
        MDAnalysis.core.universe.Universe
            MDAnalysis Universe object containing only non-ion or non-solvent atoms.
        dict
            Dictionary containing the counts of removed atoms.
            With the graph (representing this molecule) as key,
            and in the value :
                - the atom_id of the first atom (for each molecule)
                - the atom_id of the last atom (for each molecule)
                - the name of this molecule (collected from the dictionary in mol_def.py)
                - the occurence if this molecule in this system
                - molecular type (ion, solvant, lipid, protein, nucelic acids)
    """
    (name, res_name, atom_names) = molecule.values()

    # To select the ion (or solvant) by their res_name and all their atom_name (if there are multiple)
    selection = f"resname {res_name} and (name {' or name '.join(atom_names)})"
    selected_atoms = universe.select_atoms(selection)

    # Collect all resids from each residues selected, to remove it from the univers
    selected_res_ids = [str(residue.resid) for residue in selected_atoms.residues]
    res_count = len(selected_res_ids)

    # Only change the Universe and the count dictionnary if this res_name is in this Universe
    # Otherwise we retrun the same Universe and same count dictionnary
    if res_count > 0:
        list_graph = []
        # For each residues in the selection, create a graph in the same format as a molecule (but added to that a key 'name')
        # which give us direct acces of their composition
        for index_resID in selected_atoms.residues:
            graph = nx.Graph()
            graph.add_nodes_from(index_resID.atoms.ids)
            graph = add_attributes_to_nodes(graph, index_resID)
            list_graph.append(graph)

<<<<<<< HEAD
        # index_resID = selected_atoms.residues[0]
        # graph = nx.Graph()
        # graph.add_nodes_from(index_resID.atoms.ids)
        # graph = add_attributes_to_nodes(graph, index_resID)
        # list_graph.append(graph)

=======
>>>>>>> 0b5acc12
        atom_id, res_id = [], []
        for subgraph in list_graph:
            residue_pairs = zip(
                nx.get_node_attributes(subgraph, "residue_id").values(),
                nx.get_node_attributes(subgraph, "residue_name").values(),
            )
            residue_pairs_dict = dict(residue_pairs)

            res_id.extend([key for key in sorted(residue_pairs_dict)])
            atom_id.extend(nx.get_node_attributes(subgraph, "atom_id").values())

        res_id_interval = get_intervals(res_id)
        atom_id_interval = get_intervals(atom_id)

        if solvant_or_ion == "ion":
            molecular_type = "ion"
        else:
            molecular_type = "solvant"

        counts[list_graph[0]] = {
            "res_id": res_id,
            "res_id_interval": res_id_interval,
            "atom_id": atom_id,
            "atom_id_interval": atom_id_interval,
            "name": name,
            "graph": res_count,
            "molecular_type": molecular_type,
        }

        # Here we remove all the resIDS (from selected_res_ids) from this universe
        for interval in res_id_interval:
            start_end = interval.split("-")
            if len(start_end) == 1:
                selection = f"not (resname {res_name} and (name {' or name '.join(atom_names)}) and resid {start_end[0]})"
            else:
                selection = f"not (resname {res_name} and (name {' or name '.join(atom_names)}) and resid {start_end[0]}:{start_end[1]})"

            universe = universe.select_atoms(f"{selection}")
    return (universe, counts)


def count_remove_ion_solvant(
    universe: mda.core.universe.Universe,
    input_filepath: str,
) -> tuple[mda.core.universe.Universe, dict[nx.classes.graph.Graph, dict[str, int]]]:
    """Count and remove ions, solvents from the MDAnalysis Universe return by
    the function find_ion_solvant().

    Parameters
    ----------
        universe : MDAnalysis.core.universe.Universe
            MDAnalysis Universe object representing the system.
        input_filepath : str
            Path to the input file.

    Returns
    -------
        tuple
            Containing :
                - the new Universe without ions and solvants.
                - a dictionary where
                    - the key is a graph
                    - and the value is an other dictionary with: atom_start, atom_end, name of the ion-solvant, the counts of removed ions-solvant
    """
    counts = {}

    logger.info("Searching ions...")
    for ion in mol_def.IONS_LIST:
        universe, counts = find_ion_solvant(ion, universe, counts, "ion")

    logger.info("Searching solvant molecules...")
    for solvant in mol_def.SOLVANTS_LIST:
        # Solvant methanol and the residue methionine could be confused
        # because their share the same residue name 'MET'.
        # We ignore methanol for now.
        if solvant["res_name"] == "MET":
            continue
        universe, counts = find_ion_solvant(solvant, universe, counts, "solvant")

    # Write the new universe without ions and solvant into a new file
    output_file = f"{Path(input_filepath).stem}_without_H_ions_solvant{Path(input_filepath).suffix}"
    universe.atoms.write(output_file, reindex=False)
    logger.debug(
        f" New structure file without hydrogens, ions and solvants : {output_file}"
    )

    universe_clean = mda.Universe(output_file)

    # Print which ion and solvant we find, and how many
    for molecule, dict_count in counts.items():
        name = dict_count.get("name")
        count = dict_count.get("graph")
        res_name = " ".join(
            set(nx.get_node_attributes(molecule, "residue_name").values())
        )
        logger.success(f"Found: {count} {name} ({res_name})")

    # Check if there is other residue with the resname SOL in the updated MDAnalysis.core.universe.Universe
    selected_atoms = universe_clean.select_atoms("resname SOL")
    count = len(selected_atoms.residues)
    logger.info(f"{count} residues SOL remaining")

    logger.info(f"{len(universe_clean.atoms):,} atoms remaining")
    return (universe_clean, counts)


def find_lipids(lipid: list, universe: mda.core.universe.Universe, counts: dict):
    """Counts and removes lipid from the MDAnalysis Universe.

    Parameters
    ----------
        lipid: list
            List that contains information about a lipid (one line from the CSV based on the resolution of the system) to be remove
        universe : MDAnalysis.core.universe.Universe
            MDAnalysis Universe object representing the system.
        counts : dict
            Dictionary to store the counts of lipids.

    Return
    ------
        MDAnalysis.core.universe.Universe
            MDAnalysis Universe object containing only non-lipid.
        dict
            Dictionary containing the counts of removed atoms.
            With the graph (representing this molecule) as key,
            and in the value :
                - the atom_id of the first atom (for each molecule)
                - the atom_id of the last atom (for each molecule)
                - the name of this molecule (collected from the dictionary in the corresponding CSV based on the system's resolution )
                - the occurence if this molecule in this system
<<<<<<< HEAD
                - boolean key for ion, solvant and lipid
    """
=======
                - molecular type (ion, solvant, lipid, protein, nucelic acids)
    """  
>>>>>>> 0b5acc12
    (name, alias, category, _) = lipid
    selection = f"resname {alias}"
    selected_atoms = universe.select_atoms(selection)

    # select the lipid who have the same resname
    selection = f"resname {alias}"
    selected_atoms = universe.select_atoms(selection)

    # collect all resids from each res selected, to remove it from the universe
    selected_res_ids = [str(residue.resid) for residue in selected_atoms.residues]
    res_count = len(selected_res_ids)

    if res_count > 0:
        list_graph = []
        # For each residues in the selection, create a graph in the same format as a molecule (but added to that a key 'name')
        # which give us direct acces of their composition
        for index_resID in selected_atoms.residues:
            graph = nx.Graph()
            graph.add_nodes_from(index_resID.atoms.ids)
            graph = add_attributes_to_nodes(graph, index_resID)
            list_graph.append(graph)

        atom_id, res_id = [], []
        for subgraph in list_graph:
            residue_pairs = zip(
                nx.get_node_attributes(subgraph, "residue_id").values(),
                nx.get_node_attributes(subgraph, "residue_name").values(),
            )
            residue_pairs_dict = dict(residue_pairs)

            res_id.extend([key for key in sorted(residue_pairs_dict)])
            atom_id.extend(nx.get_node_attributes(subgraph, "atom_id").values())

        res_id_interval = get_intervals(res_id)
        atom_id_interval = get_intervals(atom_id)

        counts[list_graph[0]] = {
            "res_id": res_id,
            "res_id_interval": res_id_interval,
            "atom_id": atom_id,
            "atom_id_interval": atom_id_interval,
            "name": name,
            "graph": res_count,
            "molecular_type": "lipid",
        }
        # Here we remove all the resIDS (from selected_res_ids) from this universe
        for interval in res_id_interval:
            start_end = interval.split("-")
            if len(start_end) == 1:
                selection = f"not (resname {alias} and resid {start_end[0]})"
            else:
                selection = (
                    f"not (resname {alias} and resid {start_end[0]}:{start_end[1]})"
                )

            universe = universe.select_atoms(f"{selection}")
    return (universe, counts)


def count_remove_lipid(
    universe: mda.core.universe.Universe,
    input_filepath: str,
) -> tuple[mda.core.universe.Universe, dict[nx.classes.graph.Graph, dict[str, int]]]:
    """Count and remove lipid from the MDAnalysis Universe return by
    the function find_ion_lipid().

    Parameters
    ----------
        universe : MDAnalysis.core.universe.Universe
            MDAnalysis Universe object representing the system.
        input_filepath : str
            Path to the input file.

    Returns
    -------
        tuple
            Containing :
                - the new Universe without lipid.
                - a dictionary where
                    - the key is a graph
                    - and the value is an other dictionary with: atom_start, atom_end, name of the lipid, the counts of removed lipid
    """
    counts = {}
    logger.info("Searching lipid...")
    lipid_MAD = MAD_DB[MAD_DB["Category"].str.contains("Lipids", case=False, na=False)]

    for lipid in lipid_MAD.values:
        universe, counts = find_lipids(lipid.tolist(), universe, counts)

    # Print which lipid we find, and how many
    for molecule, dict_count in counts.items():
        name = dict_count.get("name")
        count = dict_count.get("graph")
        res_name = " ".join(
            set(nx.get_node_attributes(molecule, "residue_name").values())
        )
        logger.success(f"Found: {count} {name} ({res_name})")

    logger.info(f"{len(universe.atoms):,} atoms remaining")
    return (universe, counts)


def check_overlapping_residue_between_graphs(graph_list: list[nx.classes.graph.Graph]):
    """Check there is no overlapping residue between graphs.

    This function checks that there are no overlapping residue between different graphs/molecules.
    It extracts  the set of residue IDs for each graph/molecule and performs an intersection
    operation between these sets. If any intersection is found, it indicates
    that there are overlapping residue between graph/molecules.

    Parameters
    ----------
        graph_list: list
            A list of NetworkX graph objects representing different molecules.
    """
    logger.info("Verifying residue overlapping...")
    res_id_set_all = set()
    res_id_common = []

    for graph in graph_list:
        # Here it only compare the residue id
        # But in some case, the residue id is reinitialize
        # So some molecule will have the same id but it's not the same
        # res_id_set = set((nx.get_node_attributes(graph, "residue_id").values()))

        # Here I add the residue name to the comparaison
        # So we see the overlapping with the residue id and the residue name
        res_id_set = set((nx.get_node_attributes(graph, "residue_id").values()))
        res_id_name_list = [(nx.get_node_attributes(graph, "residue_name").values())]
        res_id_set = set((tuple(res_id_set), tuple(res_id_name_list)))
        # print(res_id_set)

        res_id_intersect = res_id_set_all.intersection(res_id_set)
        res_id_set_all.update(res_id_set)
        if res_id_intersect:
            for res_id in res_id_intersect:
                logger.critical(f"Residue id {res_id} is found in multiple graphs")
                res_id_common.append(res_id)

    if not res_id_common:
        logger.success("No overlapping residue found")
        return None
    else:
        res_id_common_set = set(res_id_common)
        # for res_id in res_id_common_set:
        #     for graph_id, graph in enumerate(graph_list):
        #         res_id_set = set((nx.get_node_attributes(graph, "residue_id").values()))
        #         if res_id in res_id_set:
        #             logger.error(f"Residue id {res_id} is found in graph id {graph_id}")
        return res_id_common_set
        # raise Exception("Some residue id are found in multiple graphs")


def is_protein(graph: nx.classes.graph.Graph) -> bool:
    """Check if the molecule represented by the graph is a protein.

    This function checks whether the graph represents a protein molecule by
    verifying if at least 3 residues names are in the the list of residues names given by MDAnalysis.

    Parameters
    ----------
        graph: networkx.Graph
            The input graph representing the molecule.

    Returns
    -------
        bool
            True if the molecule is a protein, False otherwise.
    """
    set_key_amino_acid_mda = set(mol_def.AMINO_ACID_DICT.keys())
    set_res_name_graph = set(nx.get_node_attributes(graph, "residue_name").values())
    return len(set_key_amino_acid_mda.intersection(set_res_name_graph)) > 3


def extract_protein_sequence(graph: nx.classes.graph.Graph) -> dict[str, int]:
    """Extract the protein sequence from a graph.

    This function extracts the protein sequence from the molecule represented
    by the input graph. By getting all the residue name sorted by their residue ids (to be sure it's in the right order).

    Parameters
    ----------
        graph: networkx.Graph
            The input graph representing the molecule.

    Returns
    -------
        dict
            A dictionary containing the following keys:
                - 'sequence': str
                    The protein sequence extracted from the molecule.
                - 'nb_res': int
                    The number of residue in this protein.
    """
    logger.info("Extracting protein sequence...")
    info_seq = {}
    protein_sequence = []

    residue_pairs = zip(
        nx.get_node_attributes(graph, "residue_id").values(),
        nx.get_node_attributes(graph, "residue_name").values(),
    )
    residue_pairs_dict = dict(residue_pairs)
    residue_names = [residue_pairs_dict[key] for key in sorted(residue_pairs_dict)]
    for resname in residue_names:
        protein_sequence.append(mol_def.AMINO_ACID_DICT.get(resname, "?"))

    info_seq["sequence"] = "".join(protein_sequence)
    info_seq["nb_res"] = len(protein_sequence)
    return info_seq


def export_protein_sequence_into_FASTA(
    protein_sequence_dict: dict[int, dict[str, int]], filepath_name: str
):
    """Export the protein sequences into a FASTA file.

    Parameters
    ----------
        protein_sequence_dict : dict
            A dictionary containing the protein sequences, where the keys are
            identifiers and the values are dictionaries with the following keys:
                - 'sequence': str
                    The protein sequence.
                - 'nb_res': int
                    The number of residues in the protein sequence.
        filepath_name : str
            The filepath for the output FASTA file.
    """
    logger.info("Converting into FASTA file...")
    with open(filepath_name, "w") as file:
        for info_seq in protein_sequence_dict.values():
            seq, nb_res = info_seq.values()
            # For only have 80 residues for each line
            seq = [seq[i : i + 80] for i in range(0, len(seq), 80)]
            content = f">Protein: {nb_res} residues\n" + "\n".join(seq)
            file.write(f"{content}\n")
    logger.debug(f"FASTA filename : {filepath_name}")


def is_lipid(
    resolution: str, graph: nx.classes.graph.Graph, dict_count: dict[str, int|str]
) -> bool:
    """Determines if the given graph represents a lipid.

    Parameters
    ----------
        resolution: str
            The resolution of the molecular system.
        graph: nx.classes.graph.Graph
            The molecular graph with nodes containing attributes, including "residue_name".
        dict_count: dict[str, str]
            A dictionary containing molecular information with keys such as "formula_no_h".

    Returns
    -------
        bool
            True if the graph represents a lipid according to the predefined database, False otherwise.
    """
    res_name_graph = set(nx.get_node_attributes(graph, "residue_name").values())
    res_name_graph = res_name_graph.pop()

    if resolution == "AA":
        lipid_csml_charmm_gui = CSML_CHARMM_GUI[
            CSML_CHARMM_GUI["Category"].str.contains("lipid", case=False, na=False)
        ]
        if "formula_no_h" in dict_count.keys():
            formula_graph = dict_count["formula_no_h"]
            selected_row = lipid_csml_charmm_gui.loc[
                (lipid_csml_charmm_gui["Alias"].str.contains(res_name_graph))
                & (lipid_csml_charmm_gui["Formula"] == formula_graph)
            ]

            # Check if the selection match a row with this condition
            if not selected_row.empty:
                dict_count["name"] = list(selected_row["Name"].values)
                return True
    else:
        lipid_MAD = MAD_DB[
            MAD_DB["Category"].str.contains("Lipids", case=False, na=False)
        ]
        selected_row = lipid_MAD.loc[(lipid_MAD["Alias"] == res_name_graph)]
        if not selected_row.empty:
            dict_count["name"] = list(selected_row["Name"].values)
            return True
    return False


def guess_resolution(
    molecular_system: mda.core.universe.Universe,
    number_of_res: int = 5,
    threshold: float = 2.0,
) -> str:
    """Finds the resolution of the molecular system.

    - Select 3 residues with more than 2 atoms.
    - Compute distance between atoms of each residue.
    - System is all-atom ("AA") if the minimum distance between atoms of each residue is less than 2 Å.
    - System is coarse-grained ("CG") otherwise.

    Parameters
    ----------
        molecular_system: MDAnalysis.Universe
            The molecular universe without hydrogen ions and solvent.
        number_of_res: int
            The number of residues to collect. By default: 5.
        threshold: float
            Threshold distance to consider the system as all-atom. By default: 2.0 Å.

    Returns
    -------
        str
            The resolution of the molecular system:
            either "AA" (all_atom) or "CG" (coarse-grain).
    """
    residues_to_analyze = [
        residue
        for residue in molecular_system.atoms.residues
        if len(residue.atoms) >= 2
    ]
    # System is all-atom ("AA") is at least one residue
    # has inter-atomic distance below threshold.
    for residue in residues_to_analyze[:number_of_res]:
        distances = self_distance_array(residue.atoms.positions)
        if sum(distances < threshold):
            return "AA"
    return "CG"


def get_git_last_commit_date() -> str:
    """Get the last commit date from the git repository."""
    try:
        command = "git show --no-patch --no-notes --pretty='%cI' HEAD"
        git_date = subprocess.check_output(command.split()).decode("ascii").strip()
        return git_date
    except subprocess.CalledProcessError:
        return ""


def get_git_last_commit_hash() -> str:
    """Get the last commit hash from the git repository."""
    try:
        command = "git show --no-patch --no-notes --pretty='%H' HEAD"
        git_hash = subprocess.check_output(command.split()).decode("ascii").strip()
        return git_hash
    except subprocess.CalledProcessError:
        return ""


def export_inventory(
    graph_count_dict: dict[nx.classes.graph.Graph, dict[str, int]],
    resolution: str,
    filename: str,
    execution_time: float,
    overlap_residue: None | set[int],
) -> str:
    """Exports inventory data from a dictionary of graph objects and their associated information about molecule into JSON file.

    Parameters:
    ----------
        graph_count_dict : dict
            A dictionary where each key is a NetworkX graph object, and each value is another dictionary containing
            various attributes and metadata about the graph, including whether it represents a protein, lipid, ion,
            or solvent.
        resolution: str
            The resolution of the molecular system.
        filename: str
            Path to the file containing the molecular structure.
    """
    list_dict_molecule = []
    for index_graph, (graph, information) in enumerate(
        graph_count_dict.items(), start=1
    ):
        formula, molecular_type, protein_sequence, remark_message, comment = (
            "",
            "unknown",
            "",
            "",
            "",
        )
        putative_pdb, putative_name = [], []

        residue_pairs = zip(
            nx.get_node_attributes(graph, "residue_id").values(),
            nx.get_node_attributes(graph, "residue_name").values(),
        )
        residue_pairs_dict = dict(residue_pairs)
        residue_names = [residue_pairs_dict[key] for key in sorted(residue_pairs_dict)]
        residue_names = " ".join(residue_names)

        atom_names = Counter(nx.get_node_attributes(graph, "atom_name").values())
        atom_names = dict(sorted(atom_names.most_common()))

        if "formula_no_h" in information.keys():
            formula = information["formula_no_h"]
        if "molecular_type" in information.keys():
            molecular_type = information["molecular_type"]
            if molecular_type == "protein":
                protein_sequence = information["protein_sequence"]
                if "putative_pdb" in information.keys():
                    putative_pdb = information["putative_pdb"]
            elif molecular_type in ["lipid", "ion", "solvant"]:
                putative_name = information["name"]
        if "comment" in information.keys():
            comment = information["comment"]

        dict_inventory = {
            "id": index_graph,
            "number_of_atoms": graph.number_of_nodes(),
            "number_of_molecules": information["graph"],
            "residue_names": residue_names,
            "residue_ids": " ".join(information["res_id_interval"]),
            "formula_without_h": formula,
            "molecular_type": molecular_type,
            "protein_sequence": protein_sequence,
            "putative_pdb": putative_pdb,
            "putative_name": putative_name,
            "comment": comment,
        }
        list_dict_molecule.append(dict_inventory)

        date_time = f"{datetime.datetime.now():%Y-%m-%d_%H-%M-%S}"

        # current_dir = Path.cwd()
        # absolute_file_path = current_dir / filename
        # relative_path = absolute_file_path.relative_to(current_dir)
        relative_path = filename

        if overlap_residue:
            remark_message = [
                f"Residue {x} has been splitted into multiple molecules. This should be wrong."
                for x in overlap_residue
            ]

        final_dict = {
            "inventory": sorted(
                list_dict_molecule, key=lambda x: x["number_of_molecules"]
            ),
            "resolution": resolution,
            "date": date_time,
            "execution_time_in_sec": f"{execution_time:.2f}",
            "remark": remark_message,
            "file_path": str(relative_path),
            "file_md5sum": hashlib.md5(open(filename, "rb").read()).hexdigest(),
            "git_last_commit_date": get_git_last_commit_date(),
            "git_last_commit_hash": get_git_last_commit_hash(),
        }

    logger.info("Exporting inventory into JSON file...")
    filename_JSON = f"{date_time}_grodecoder_{Path(filename).stem}.json"
    out_file = open(filename_JSON, "w")
    json.dump(final_dict, out_file, indent=4)
    out_file.close()
    logger.info(f"JSON filename : {filename_JSON}")
    return filename_JSON


def is_met(graph: nx.classes.graph.Graph) -> bool:
    """Determines if a given graph represents a methanol (MET).

    Parameters
    ----------
        graph: nx.classes.graph.Graph
            A NetworkX graph representing a molecular structure.

    Returns
    -------
        bool
            True if the graph represents a MET solvant, False otherwise.
    """
    res_name = (set(nx.get_node_attributes(graph, "residue_name").values())).pop()
    nb_atom = graph.number_of_nodes()

    if res_name == "MET" and nb_atom == 2:
        return True
    return False


def main(
    input_file_path: str,
    check_connectivity: bool = False,
    bond_threshold: str | float = "auto",
    query_pdb=False,
):
    """Excute the main function for analyzing a .gro file.

    Parameters
    ----------
        input_file_path: str
            Filepath of the .gro file we want to analyzed
        check_connectivity: boolean
            If we want to add degrees and the number of edges of each graph in their fingerprint. By default at False.
        bond_threshold : str | float
            Choose the method used to get the atom pairs, there is two options: 'auto' if we don't know the resolution of the system and we detect it or enter a threshold (a positiv float number) if we know it's a corse grain model.
        query_pdb: boolean
            If we want to have informations (PDB ID, name, organism) about the protein identified in the PDB API. By default at False.
    """
<<<<<<< HEAD
    start_time = time.perf_counter()
=======
    start_time = time.perf_counter() 
>>>>>>> 0b5acc12

    molecular_system = remove_hydrogene(input_file_path)
    molecular_system, count_ion_solvant = count_remove_ion_solvant(
        molecular_system,
        input_file_path,
    )
<<<<<<< HEAD

=======
>>>>>>> 0b5acc12
    resolution = guess_resolution(molecular_system)
    logger.info(f"Molecular resolution: {resolution}")
    if bond_threshold == "auto":
        if resolution == "AA":
            atom_pairs = get_atom_pairs_from_guess_bonds(molecular_system)
        else:
            molecular_system, count_lipid = count_remove_lipid(
                molecular_system,
                input_file_path,
            )
            count_ion_solvant.update(count_lipid)
            atom_pairs = get_atom_pairs_from_threshold(molecular_system, 5.0)
    else:
        atom_pairs = get_atom_pairs_from_threshold(molecular_system, bond_threshold)

    graph_return = convert_atom_pairs_to_graph(atom_pairs, molecular_system)

    graph_with_node_attributes = add_attributes_to_nodes(graph_return, molecular_system)
    graph_list = get_graph_components(graph_with_node_attributes)

    overlap_residue = check_overlapping_residue_between_graphs(graph_list)

    graph_count_dict = count_molecule(graph_list, check_connectivity)

    for index_graph, graph in enumerate(graph_count_dict.keys(), start=1):
        print_graph_fingerprint(graph, index_graph)

    graph_count_dict.update(count_ion_solvant)
    print_graph_inventory(graph_count_dict)

    filename = Path(input_file_path).stem

    protein_sequence_dict = {}
    for index_graph, (graph, key) in enumerate(graph_count_dict.items(), start=1):
        if is_met(graph):
            graph_count_dict[graph]["molecular_type"] = "solvant"
            graph_count_dict[graph]["name"] = "organic solvant methanol/OPLS"

        elif is_protein(graph):
            sequence_nbres = extract_protein_sequence(graph)
            sequence = sequence_nbres["sequence"]

            protein_sequence_dict[index_graph] = sequence_nbres
            graph_count_dict[graph]["molecular_type"] = "protein"
            graph_count_dict[graph]["protein_sequence"] = sequence

            list_dict_info_pdb = []
            if query_pdb:
                results = search_into_PDB.API_PDB_search_based_sequence(sequence)
                if not results:
                    graph_count_dict[graph][
                        "comment"
                    ] = "No corresponding structure found in the PDB"
                for pdb_id in results:
                    list_dict_info_pdb.append(
                        search_into_PDB.get_info_one_pdb_id(pdb_id)
                    )
                graph_count_dict[graph]["putative_pdb"] = list_dict_info_pdb
        elif is_lipid(resolution, graph, key):
            graph_count_dict[graph]["molecular_type"] = "lipid"
    export_protein_sequence_into_FASTA(protein_sequence_dict, f"{filename}.fasta")

    # execution_time in seconds
    execution_time = time.perf_counter() - start_time
    logger.info(f"execution_time: {execution_time}")
    JSON_filepath = export_inventory(
        graph_count_dict, resolution, input_file_path, execution_time, overlap_residue
    )
    return JSON_filepath


def is_a_structure_file(filepath: str) -> str:
    """Check if the given filepath points to an existing structure file (.gro, .pdb).

    Parameters
    ----------
        filepath : str
            Path of the file.

    Raises
    ------
        argparse.ArgumentTypeError
            If the given filepath is not an existing file,
            or if it does not have a '.gro' or '.pdb' extension.

    Returns
    -------
        str
            The validated path.
    """
    filename = Path(filepath)
    if not Path.is_file(filename):
        raise argparse.ArgumentTypeError(f"{filepath} does not exist")

    if filename.suffix not in (".gro", ".pdb"):
        raise argparse.ArgumentTypeError(f"{filepath} is not a .gro or .pdb file.")
    return filepath


def is_a_valid_threshold(threshold: str) -> str | float:
    """Check if the given threshold is permitted).

    Parameters
    ----------
        filepath : str
            Path of the file.

    Raises
    ------
        argparse.ArgumentTypeError
            If the given filepath is not an existing file,
            or if it does not have a '.gro' or '.pdb' extension.

    Returns
    -------
        str
            The validated path.
    """
    if threshold == "auto":
        return threshold
    try:
        threshold_as_float = float(threshold)
    except argparse.ArgumentTypeError:
        raise argparse.ArgumentTypeError("Argument should 'auto' or a number")
    if not threshold_as_float > 0.0:
        raise argparse.ArgumentTypeError("Argument should be > 0")
    return threshold_as_float


def parse_arg() -> argparse.Namespace:
    """Parse command-line arguments.

    This function uses the argparse module to parse the command-line arguments
    provided by the user. It sets up the argument parser with information about
    the program, its usage, and the available options.

    Ressources
    ----------
    - https://docs.python.org/3/library/argparse.html

    Return
    ------
        argparse.Namespace
            An object containing the parsed arguments as attributes.

    """
    parser = argparse.ArgumentParser(
        prog="grodecoder",
        description="Extract molecules from a structure file (.gro, .pdb).",
        usage="grodecoder.py [-h] --input structure_file [--drawgraph]",
    )
    parser.add_argument(
        "--input",
        type=is_a_structure_file,
        help="structure file path (.gro, .pdb)",
        required=True,
    )
    parser.add_argument(
        "--checkconnectivity",
        help="Add edges and degre in the fingerprint. Default: False.",
        default=False,
        action="store_true",
    )
    parser.add_argument(
        "--bondthreshold",
        type=is_a_valid_threshold,
        help="Choose the method to calculate the atom pairs. If we know the resolution of the system is coarse grain enter a threshold (a positiv float number) or we don't know so choose 'auto'",
        default="auto",
    )
    parser.add_argument(
        "--querypdb",
        help="Add PDB id and their putative name in the JSON file for the protein. Default: False.",
        default=False,
        action="store_true",
    )
    return parser.parse_args()


if __name__ == "__main__":
    args = parse_arg()
    main(
        args.input,
        check_connectivity=args.checkconnectivity,
        bond_threshold=args.bondthreshold,
        query_pdb=args.querypdb,
    )<|MERGE_RESOLUTION|>--- conflicted
+++ resolved
@@ -16,7 +16,6 @@
 import os
 import pandas as pd
 from pathlib import Path
-import subprocess
 import time
 
 import argparse
@@ -36,11 +35,7 @@
 current_dir = os.path.dirname(os.path.abspath(__file__))
 
 filepath_CSML = os.path.join(current_dir, "data/databases/lipid_CHARMM_GUI_CSML.csv")
-<<<<<<< HEAD
-CSML_CHARMM_GUI = pd.read_csv(filepath_CSML, sep=";")
-=======
 CSML_CHARMM_GUI = pd.read_csv(filepath_CSML, sep=",")
->>>>>>> 0b5acc12
 
 filepath_MAD = os.path.join(current_dir, "data/databases/lipid_MAD.csv")
 MAD_DB = pd.read_csv(filepath_MAD, sep=",")
@@ -665,9 +660,6 @@
         else:
             (_, res_id_interval, _, _, name, count, _) = key.values()
             logger.info(f"- name: {name}")
-        # else:
-        #     (_, res_id_interval, _, _, name, count, _, _, _) = key.values()
-        #     logger.info(f"- name: {name}")
 
         logger.info(f"- number of atoms: {graph.number_of_nodes():,}")
         logger.info(f"- number of molecules: {count:,}")
@@ -821,15 +813,6 @@
             graph = add_attributes_to_nodes(graph, index_resID)
             list_graph.append(graph)
 
-<<<<<<< HEAD
-        # index_resID = selected_atoms.residues[0]
-        # graph = nx.Graph()
-        # graph.add_nodes_from(index_resID.atoms.ids)
-        # graph = add_attributes_to_nodes(graph, index_resID)
-        # list_graph.append(graph)
-
-=======
->>>>>>> 0b5acc12
         atom_id, res_id = [], []
         for subgraph in list_graph:
             residue_pairs = zip(
@@ -872,8 +855,7 @@
 
 
 def count_remove_ion_solvant(
-    universe: mda.core.universe.Universe,
-    input_filepath: str,
+    universe: mda.core.universe.Universe, input_filepath: str,
 ) -> tuple[mda.core.universe.Universe, dict[nx.classes.graph.Graph, dict[str, int]]]:
     """Count and remove ions, solvents from the MDAnalysis Universe return by
     the function find_ion_solvant().
@@ -936,18 +918,18 @@
     return (universe_clean, counts)
 
 
-def find_lipids(lipid: list, universe: mda.core.universe.Universe, counts: dict):
+def find_lipids(lipid: list, universe: mda.core.universe.Universe, counts: dict):  
     """Counts and removes lipid from the MDAnalysis Universe.
-
+    
     Parameters
     ----------
         lipid: list
-            List that contains information about a lipid (one line from the CSV based on the resolution of the system) to be remove
+            List that contains information about a lipid (one line from the CSV based on the resolution of the system) to be remove 
         universe : MDAnalysis.core.universe.Universe
             MDAnalysis Universe object representing the system.
         counts : dict
             Dictionary to store the counts of lipids.
-
+    
     Return
     ------
         MDAnalysis.core.universe.Universe
@@ -960,26 +942,21 @@
                 - the atom_id of the last atom (for each molecule)
                 - the name of this molecule (collected from the dictionary in the corresponding CSV based on the system's resolution )
                 - the occurence if this molecule in this system
-<<<<<<< HEAD
-                - boolean key for ion, solvant and lipid
-    """
-=======
                 - molecular type (ion, solvant, lipid, protein, nucelic acids)
     """  
->>>>>>> 0b5acc12
     (name, alias, category, _) = lipid
     selection = f"resname {alias}"
     selected_atoms = universe.select_atoms(selection)
 
-    # select the lipid who have the same resname
+    #select the lipid who have the same resname
     selection = f"resname {alias}"
     selected_atoms = universe.select_atoms(selection)
 
     # collect all resids from each res selected, to remove it from the universe
     selected_res_ids = [str(residue.resid) for residue in selected_atoms.residues]
     res_count = len(selected_res_ids)
-
-    if res_count > 0:
+    
+    if res_count > 0: 
         list_graph = []
         # For each residues in the selection, create a graph in the same format as a molecule (but added to that a key 'name')
         # which give us direct acces of their composition
@@ -1018,17 +995,14 @@
             if len(start_end) == 1:
                 selection = f"not (resname {alias} and resid {start_end[0]})"
             else:
-                selection = (
-                    f"not (resname {alias} and resid {start_end[0]}:{start_end[1]})"
-                )
+                selection = f"not (resname {alias} and resid {start_end[0]}:{start_end[1]})"
 
             universe = universe.select_atoms(f"{selection}")
     return (universe, counts)
 
 
 def count_remove_lipid(
-    universe: mda.core.universe.Universe,
-    input_filepath: str,
+    universe: mda.core.universe.Universe, input_filepath: str,
 ) -> tuple[mda.core.universe.Universe, dict[nx.classes.graph.Graph, dict[str, int]]]:
     """Count and remove lipid from the MDAnalysis Universe return by
     the function find_ion_lipid().
@@ -1052,7 +1026,7 @@
     counts = {}
     logger.info("Searching lipid...")
     lipid_MAD = MAD_DB[MAD_DB["Category"].str.contains("Lipids", case=False, na=False)]
-
+    
     for lipid in lipid_MAD.values:
         universe, counts = find_lipids(lipid.tolist(), universe, counts)
 
@@ -1296,26 +1270,6 @@
     return "CG"
 
 
-def get_git_last_commit_date() -> str:
-    """Get the last commit date from the git repository."""
-    try:
-        command = "git show --no-patch --no-notes --pretty='%cI' HEAD"
-        git_date = subprocess.check_output(command.split()).decode("ascii").strip()
-        return git_date
-    except subprocess.CalledProcessError:
-        return ""
-
-
-def get_git_last_commit_hash() -> str:
-    """Get the last commit hash from the git repository."""
-    try:
-        command = "git show --no-patch --no-notes --pretty='%H' HEAD"
-        git_hash = subprocess.check_output(command.split()).decode("ascii").strip()
-        return git_hash
-    except subprocess.CalledProcessError:
-        return ""
-
-
 def export_inventory(
     graph_count_dict: dict[nx.classes.graph.Graph, dict[str, int]],
     resolution: str,
@@ -1340,14 +1294,14 @@
     for index_graph, (graph, information) in enumerate(
         graph_count_dict.items(), start=1
     ):
-        formula, molecular_type, protein_sequence, remark_message, comment = (
+        is_protein, is_lipid, is_ion, is_solvant = False, False, False, False
+        formula, protein_sequence, remark_message, comment = (
             "",
-            "unknown",
             "",
             "",
             "",
         )
-        putative_pdb, putative_name = [], []
+        putative_pdb_structure, putative_name = [], []
 
         residue_pairs = zip(
             nx.get_node_attributes(graph, "residue_id").values(),
@@ -1362,14 +1316,18 @@
 
         if "formula_no_h" in information.keys():
             formula = information["formula_no_h"]
-        if "molecular_type" in information.keys():
-            molecular_type = information["molecular_type"]
-            if molecular_type == "protein":
-                protein_sequence = information["protein_sequence"]
-                if "putative_pdb" in information.keys():
-                    putative_pdb = information["putative_pdb"]
-            elif molecular_type in ["lipid", "ion", "solvant"]:
-                putative_name = information["name"]
+        if "is_protein" in information.keys():
+            is_protein = information["is_protein"]
+            protein_sequence = information["protein_sequence"]
+            if "putative_pdb_structure" in information.keys():
+                putative_pdb_structure = information["putative_pdb_structure"]
+        if "lipid" in information.keys():
+            is_lipid = information["lipid"]
+            putative_name = information["name"]
+        if "ion" in information.keys():
+            is_ion = information["ion"]
+            is_solvant = information["solvant"]
+            putative_name = information["name"]
         if "comment" in information.keys():
             comment = information["comment"]
 
@@ -1380,9 +1338,12 @@
             "residue_names": residue_names,
             "residue_ids": " ".join(information["res_id_interval"]),
             "formula_without_h": formula,
-            "molecular_type": molecular_type,
+            "is_solvant": is_solvant,
+            "is_ion": is_ion,
+            "is_lipid": is_lipid,
+            "is_protein": is_protein,
             "protein_sequence": protein_sequence,
-            "putative_pdb": putative_pdb,
+            "putative_pdb_structure": putative_pdb_structure,
             "putative_name": putative_name,
             "comment": comment,
         }
@@ -1411,8 +1372,6 @@
             "remark": remark_message,
             "file_path": str(relative_path),
             "file_md5sum": hashlib.md5(open(filename, "rb").read()).hexdigest(),
-            "git_last_commit_date": get_git_last_commit_date(),
-            "git_last_commit_hash": get_git_last_commit_hash(),
         }
 
     logger.info("Exporting inventory into JSON file...")
@@ -1464,21 +1423,13 @@
         query_pdb: boolean
             If we want to have informations (PDB ID, name, organism) about the protein identified in the PDB API. By default at False.
     """
-<<<<<<< HEAD
     start_time = time.perf_counter()
-=======
-    start_time = time.perf_counter() 
->>>>>>> 0b5acc12
-
+    
     molecular_system = remove_hydrogene(input_file_path)
     molecular_system, count_ion_solvant = count_remove_ion_solvant(
-        molecular_system,
-        input_file_path,
-    )
-<<<<<<< HEAD
-
-=======
->>>>>>> 0b5acc12
+        molecular_system, input_file_path,
+    )
+    
     resolution = guess_resolution(molecular_system)
     logger.info(f"Molecular resolution: {resolution}")
     if bond_threshold == "auto":
@@ -1486,8 +1437,7 @@
             atom_pairs = get_atom_pairs_from_guess_bonds(molecular_system)
         else:
             molecular_system, count_lipid = count_remove_lipid(
-                molecular_system,
-                input_file_path,
+                molecular_system, input_file_path, 
             )
             count_ion_solvant.update(count_lipid)
             atom_pairs = get_atom_pairs_from_threshold(molecular_system, 5.0)
@@ -1514,7 +1464,8 @@
     protein_sequence_dict = {}
     for index_graph, (graph, key) in enumerate(graph_count_dict.items(), start=1):
         if is_met(graph):
-            graph_count_dict[graph]["molecular_type"] = "solvant"
+            graph_count_dict[graph]["solvant"] = True
+            graph_count_dict[graph]["ion"] = False
             graph_count_dict[graph]["name"] = "organic solvant methanol/OPLS"
 
         elif is_protein(graph):
@@ -1522,7 +1473,7 @@
             sequence = sequence_nbres["sequence"]
 
             protein_sequence_dict[index_graph] = sequence_nbres
-            graph_count_dict[graph]["molecular_type"] = "protein"
+            graph_count_dict[graph]["is_protein"] = True
             graph_count_dict[graph]["protein_sequence"] = sequence
 
             list_dict_info_pdb = []
@@ -1536,9 +1487,9 @@
                     list_dict_info_pdb.append(
                         search_into_PDB.get_info_one_pdb_id(pdb_id)
                     )
-                graph_count_dict[graph]["putative_pdb"] = list_dict_info_pdb
+                graph_count_dict[graph]["putative_pdb_structure"] = list_dict_info_pdb
         elif is_lipid(resolution, graph, key):
-            graph_count_dict[graph]["molecular_type"] = "lipid"
+            graph_count_dict[graph]["is_lipid"] = True
     export_protein_sequence_into_FASTA(protein_sequence_dict, f"{filename}.fasta")
 
     # execution_time in seconds
