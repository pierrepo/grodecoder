"""Extract each molecule of a GRO file and print their occurence.

Usage:
    python grodecoder.py --input [input file] [other option]
"""

__authors__ = ("Karine DUONG", "Pierre POULAIN")
__contact__ = "pierre.poulain@u-paris.fr"

from collections import Counter
import datetime
import hashlib
import itertools
from itertools import groupby
import json
import os
import pandas as pd
from pathlib import Path
import subprocess
import time

import argparse
from loguru import logger
import MDAnalysis as mda
from MDAnalysis.analysis.distances import contact_matrix, self_distance_array
import numpy as np
import networkx as nx
from networkx.algorithms.components.connected import connected_components
from scipy.sparse import triu
from scipy.spatial.distance import cdist
from typing import List, Dict, Tuple, Union

import mol_def
import search_into_PDB


current_dir = os.path.dirname(os.path.abspath(__file__))

filepath_CSML = os.path.join(current_dir, "data/databases/lipid_CHARMM_GUI_CSML.csv")
CSML_CHARMM_GUI = pd.read_csv(filepath_CSML, sep=",")

filepath_MAD = os.path.join(current_dir, "data/databases/lipid_MAD.csv")
MAD_DB = pd.read_csv(filepath_MAD, sep=",")


def get_distance_matrix_between_atom(
    file_gro: mda.core.universe.Universe,
) -> np.ndarray:
    """Calculate interatomic distances between all atoms in the GRO file \
    https://docs.scipy.org/doc/scipy/reference/generated/scipy.spatial.distance.cdist.html \
    https://stackoverflow.com/questions/72701992/convert-a-matrix-of-distance-to-adjacency-list/72702534#72702534 .

    Warning
    -------
    MDAnalysis convert the coordonate in Angstrom
    despite in the gro file it's in nm
    https://userguide.mdanalysis.org/stable/units.html#table-baseunits
    https://manual.gromacs.org/current/reference-manual/file-formats.html#gro

    Parameters
    ----------
        file_gro: MDAnalysis.core.universe.Universe
            An object representing the molecular structure loaded from a GRO file.

    Returns
    -------
        numpy.ndarray
            matrix of interatomic distances between all atoms
    """
    position = file_gro.atoms.positions
    size = len(file_gro.atoms)
    tmp = np.full((size, size), 100.0)
    for index_i, pos_i in enumerate(position):
        for index_j, pos_j in enumerate(position[index_i + 1 :], start=index_i + 1):
            tmp[index_i][index_j] = cdist([pos_i], [pos_j])
    return tmp


def get_atom_pairs(
    molecular_system: mda.core.universe.Universe, threshold: float
) -> np.ndarray:
    """Create a list of atom pairs based on the contact matrix (which based on the input system and threshold).

    This function calculates the pairs of atoms in the molecular system based on their distances.
    It uses a specified threshold to determine which pairs of atoms are considered to be in contact.

    Reference
    ---------
    - https://docs.mdanalysis.org/1.1.0/documentation_pages/analysis/distances.html#MDAnalysis.analysis.distances.contact_matrix
    - https://numpy.org/doc/stable/reference/generated/numpy.argwhere.html

    Parameters
    ----------
        molecular_system: MDAnalysis.core.groups.AtomGroup
            The molecular system object containing information about atoms.
        threshold: float
            The distance threshold used to determine atom contacts.

    Returns
    -------
        numpy.ndarray
            An array containing pairs of atom indices representing atom contacts.
    """
    logger.info("Creating contact_matrix...")
    matrix = contact_matrix(
        molecular_system.atoms.positions, cutoff=threshold, returntype="sparse"
    )
    # Output matrix is sparse matrix of type: scipy.sparse.lil_matrix
    # Keep only the upper triangular part of the sparse matrix (without the diagonal)
    # https://docs.scipy.org/doc/scipy-1.13.0/reference/generated/scipy.sparse.triu.html
    matrix = triu(matrix, k=1)

    logger.info("Creating atom pairs list...")
    atom_pairs = np.argwhere(matrix)
    logger.success(f"Found {len(atom_pairs):,} atom pairs")
    return atom_pairs


def get_atom_pairs_from_threshold(
    mol: mda.core.universe.Universe, threshold: float
) -> np.ndarray:
    """Get atom pairs within a specified distance threshold.

    Parameters
    ----------
        mol : MDAnalysis.core.universe.Universe
            The MDAnalysis universe object representing the molecular system.
        threshold : float
            The distance threshold for determining atom contacts.

    Returns
    -------
        numpy.ndarray
            An array containing the atom pairs that are within the specified distance threshold.
    """
    logger.info("Creating atom pairs list with a specific threshold...")
    contacts_list = []

    # Get the list of all residues.
    # A residue is identified by its name and its id.
    residues_list = list(mol.residues)

    if len(residues_list) > 1:
        # Compare residues side-by-side, between 0 and N-1 and between 1 and N
        for residue_1, residue_2 in zip(residues_list[:-1], residues_list[1:]):
            # print(f"Finding contacts for {residue_1.resid}-{residue_1.resname} and {residue_2.resid}-{residue_2.resname}")
            # Concatenate atom coordinates from both residues.
            # Example:
            #   residue_1.atoms.positions = [53.05 64.78 78.47]
            #   residue_2.atoms.positions = [54.31 65.49 78.92]
            #   ==> coords = [[53.05 64.78 78.47]
            #                 [54.31 65.49 78.92]]
            coords = np.concatenate(
                (residue_1.atoms.positions, residue_2.atoms.positions), axis=0
            )

            # Get distance between all atoms (upper-left matrix)
            # https://docs.mdanalysis.org/stable/_modules/MDAnalysis/lib/distances.html#self_distance_array
            # Result is output as a vector with (N)(N-1)/2 values.
            # Example:
            #   coords = [[53.04999924 64.77999878 78.47000122]
            #             [54.31000137 65.48999786 78.91999817]
            #             [54.         64.         74.        ]]
            #   ==> distances = [1.51466212 4.63592606 5.15000742]
            # where 1.51466212 is the distance between coords[0] and coords[1]
            #       4.63592606 is between coords[0] and coords[2]
            #       and 5.15000742 is between coords[1] and coords[2]
            distances = self_distance_array(coords)

            # Cocatenates the list of atoms ids from both residues
            atom_ids = np.concatenate((residue_1.atoms.ids, residue_2.atoms.ids))
            # Create all possible combinations between atom ids.
            pairs = np.array(list(itertools.combinations(atom_ids, 2)))
            # Create a mask for distances below a given threshold.
            # And select only atom pairs below the threshold.
            atom_pairs = pairs[distances < threshold]

            # Append atom pairs to a bigger list.
            contacts_list.append(atom_pairs)

        # Concatenate all atom pairs.
        contacts_array2 = np.concatenate(contacts_list, axis=0)

        # Remove redundant contacts
        # We have quite a lot of redundancy since we are calculating inter-contacts
        # twice for each residue: residue_1-residue_2, residue_2-residue_3, residue_3-residue_4....
        # contacts_array2 is a pair list
        contacts_array2 = np.unique(contacts_array2, axis=0)
        return contacts_array2
    else:
        # It's mean there is only one residue in this molecular system
        # So we going to return the atom pairs between the atom of this residue itself
        distances = self_distance_array(residues_list[0].atoms.positions)
        # Create all possible combinations between atom ids.
        pairs = np.array(list(itertools.combinations(residues_list[0].atoms.ids, 2)))
        # Create a mask for distances below a given threshold.
        # And select only atom pairs below the threshold.
        atom_pairs = pairs[distances < threshold]
        return atom_pairs


def get_atom_pairs_from_guess_bonds(
    molecular_system: mda.core.universe.Universe,
) -> np.ndarray:
    """This function retrieves atom pairs within a specified distance threshold from the given molecular system.
    This specified distance based on the distance between two selected atoms and their Van der Waals radius.

    References
    ----------
        https://docs.mdanalysis.org/stable/documentation_pages/core/groups.html#MDAnalysis.core.groups.AtomGroup.guess_bonds
        https://docs.mdanalysis.org/stable/documentation_pages/topology/guessers.html#MDAnalysis.topology.guessers.guess_bonds

    Parameters
    ----------
        molecular_system: mda.core.universe.Universe
            The MDAnalysis universe object representing the molecular system.

    Returns
    -------
        numpy.ndarray
            An array containing the atom pairs that are within the specified distance threshold.
    """
    logger.info(
        "Creating atom pairs list with the Van der Waals radius of each atom..."
    )

    molecular_system.atoms.guess_bonds()
    # Example:
    # bonds = <TopologyGroup containing n bonds>, where n is the number of bonds in this system
    # Each element in bonds is <Bond between: Atom n1, Atom n2>, where n1 and n2 are the indice of atom in the system
    # We can extract information of Atom n1 and Atom n2 with bond[0] and bond[1] respectively
    # bond[0] or bond[1] gives information on atom id, atom name, residue name, residue id and segid
    bonds = molecular_system.atoms.bonds
    atom_pairs = [[bond[0].id, bond[1].id] for bond in bonds]
    return np.array(atom_pairs)


def convert_atom_pairs_to_graph(
    atom_pairs: np.ndarray, mol: mda.core.universe.Universe
) -> nx.classes.graph.Graph:
    """Convert a list of pairs to a graph and its connected components.

    Reference
    ---------
    - https://stackoverflow.com/questions/4842613/merge-lists-that-share-common-elements

    Parameters
    ----------
        atom_pairs: list
            A list of pairs representing edges in the graph.
        mol: mda.core.universe.Universe
            The MDAnalysis universe object representing the molecular system.

    Returns
    -------
        networkx.classes.graph.Graph
            A graph object representing the molecular system.
    """
    logger.info("Converting atom pairs to graph...")

    graph = nx.Graph()
    # Add all atoms as single nodes.
    graph.add_nodes_from(mol.atoms.ids)

    # Add atom pairs as edges.
    graph.add_edges_from(atom_pairs)
    return graph


def add_attributes_to_nodes(
    graph: nx.classes.graph.Graph, mol_system: mda.core.universe.Universe
) -> nx.classes.graph.Graph:
    """Add molecular attributes to graph nodes.

    Attributes are taken from the molecular system (MDAnalysis universe).
    Attributes are: atom id, atom name, residue id, and residue name.

    References
    ----------
    - https://networkx.org/documentation/stable/reference/generated/networkx.classes.function.set_node_attributes.html

    Parameters
    ----------
        graph: networkx.classes.graph.Graph
            The NetworkX graph representing the molecular system.
        mol_system: MDAnalysis.core.groups.AtomGroup
            The MDAanalysis universe representing the molecular system

    Returns
    -------
        networkx.classes.graph.Graph
            The NetworkX graph representing the updated molecular system.
    """
    # logger.info(f"Adding attributes to {graph.number_of_nodes():,} nodes...")
    # logger.opt(lazy=True).debug("10 first nodes:")
    # for node_id, node_attr in sorted(graph.nodes.items())[:10]:
    #     logger.opt(lazy=True).debug(f"Node id: {node_id}")
    #     logger.opt(lazy=True).debug(f"attributes: {node_attr}")

    # Define attributes in batch: one attribute for all nodes at once.
    # This is possible because the order of nodes in the NetworkX graph
    # is the same as the order of atoms in the MDAnalysis universe.
    # Examples for note attributes after the graph is updated:
    # {'atom_id': 47, 'atom_name': 'N', 'residue_id': 3, 'residue_name': 'ALA'}
    # {'atom_id': 49, 'atom_name': 'CA', 'residue_id': 3, 'residue_name': 'ALA'}
    # {'atom_id': 51, 'atom_name': 'CB', 'residue_id': 3, 'residue_name': 'ALA'}
    nx.set_node_attributes(
        graph, dict(zip(graph.nodes, mol_system.atoms.ids)), "atom_id"
    )
    nx.set_node_attributes(
        graph, dict(zip(graph.nodes, mol_system.atoms.names)), "atom_name"
    )
    nx.set_node_attributes(
        graph, dict(zip(graph.nodes, mol_system.atoms.resids)), "residue_id"
    )
    nx.set_node_attributes(
        graph, dict(zip(graph.nodes, mol_system.atoms.resnames)), "residue_name"
    )
    # logger.opt(lazy=True).debug("10 first nodes with updated attributes:")
    # for node_id, node_attr in sorted(graph.nodes.items())[:10]:
    #     logger.opt(lazy=True).debug(f"Node id: {node_id}")
    #     logger.opt(lazy=True).debug(f"attributes: {node_attr}")
    return graph


def get_graph_components(graph: nx.classes.graph.Graph) -> list[nx.classes.graph.Graph]:
    """Extract the connected components of a graph.

    Parameters
    ----------
        graph: networkx.Graph
            The input graph.

    Returns
    -------
        list
            A list of subgraphs, each subgraph representing a connected component of the input graph.
    """
    logger.info("Extracting graph components...")
    graph_components = connected_components(graph)
    graph_list = [graph.subgraph(subgraph) for subgraph in graph_components]

    logger.success(f"Found {len(graph_list):,} subgraphs")
    return graph_list


def get_graph_fingerprint(
    graph: nx.classes.graph.Graph,
) -> tuple[int, int, dict[str, int], list[str], dict[int, int]]:
    """Generate a fingerprint for a given graph.

    This function calculates a fingerprint for a given graph based on its properties, including
    the number of nodes, the number of edges, and sorted concatenations of atom names, residue
    names and their degree.

    Reference
    ---------
    - https://stackoverflow.com/questions/46999771/comparing-a-large-number-of-graphs-for-isomorphism

    Parameters
    ----------
        graph: networkx.classes.graph.Graph
            The graph for which the fingerprint is to be generated.

    Returns
    -------
        tuple:
            A tuple containing the fingerprint of the graph, which includes the following elements:
                - int: The number of nodes in the graph.
                - int: The number of edges in the graph.
                - dict[str, int]: A dictionary containing the counts of each atom name present in the graph.
                - list[str]: A list containing the names of the unique residues present in the graph.
                - dict[int, int]: A dictionary containing the counts of each degree present in the graph.
    """
    nodes = graph.number_of_nodes()
    edges = graph.number_of_edges()

    atom_names = Counter(nx.get_node_attributes(graph, "atom_name").values())
    # Use sorted so the atom_names will be in the same order if it's the same molecule.
    # Otherwise it's different even if it's the same molecule
    # And the dictionnary comparaison will say it's different molecule
    atom_names_dict: dict[str, int] = dict(sorted(atom_names.most_common()))

    # Get all residue ids and resides names pairs.
    residue_pairs = zip(
        nx.get_node_attributes(graph, "residue_id").values(),
        nx.get_node_attributes(graph, "residue_name").values(),
    )
    # Convert to dictionnary to have only one residue id (key is unique in dict).
    residue_pairs_dict = dict(residue_pairs)
    # Then extract residue names ordered by residue ids:
    residue_names: list[str] = [residue_pairs_dict[key] for key in sorted(residue_pairs_dict)]

    # Exemple :
    # graph.degree = [(1, 1), (2, 3), (3, 1), (4, 2), (5, 1)]
    # dict(graph.degree) = { 1: 1, 2: 2, 3: 1, 5: 1 }
    graph_degrees_dict: dict[int, int] = dict(
        Counter([degree for _, degree in graph.degree]).most_common()
    )

    return (nodes, edges, atom_names_dict, residue_names, graph_degrees_dict)


def get_graph_fingerprint_str(
    graph: nx.classes.graph.Graph,
    check_connectivity: bool,
) -> tuple[int, int, str, list[str], str] | tuple[int, str, list[str]]:
    """Collect the tuple return by get_graph_fingerprint, to only extract
    the number of nodes, the dictionary of atom_name (that we going to convert to str so it's haschable)
    and the list of res_names.

    Parameters
    ----------
        graph: networkx.classes.graph.Graph
            The graph for which the fingerprint is to be generated.
        check_connectivity: bool
            Either we want the degree in the fingerprint or not. By default: false.

    Returns
    -------
        tuple[int, str, list[str]]:
            A tuple containing the concatenated fingerprint of the graph, which includes the following elements:
                - int: The number of nodes in the graph.
                - str: A string containing the counts of each atom name present in the graph. Exemple : "{'CA': 5, 'N': 3}"
                - list[str]: A list containing the names of the unique residues present in the graph.
    """
    (nodes, edges, atom_names, res_names, graph_degrees_dict) = get_graph_fingerprint(
        graph
    )
    if check_connectivity:
        return (nodes, edges, str(atom_names), res_names, str(graph_degrees_dict))
    else:
        return (nodes, str(atom_names), res_names)


def print_graph_fingerprint(graph: nx.classes.graph.Graph, index_graph: int):
    """Print a graph fingerprint.

    Parameters
    ----------
        graph : networkx.classes.graph.Graph
            A NetworkX graph object.
    """
    logger.debug("print groupby ... ")
    fingerprint = get_graph_fingerprint(graph)
    logger.debug(f"Graph {index_graph} fingerprint-----------------")
    logger.debug(f"- Number of nodes: {fingerprint[0]}")
    logger.debug(f"- Number of edges: {fingerprint[1]}")
    logger.debug(f"- Sorted atom names (first 50 char.): {fingerprint[2]}")
    logger.debug(f"- Sorted set of residue names: {fingerprint[3]}")
    logger.debug(f"- Node degrees dist: {fingerprint[4]}")


def get_intervals(seq: list[int]) -> list[str]:
    """Generate a list of intervals from a sorted sequence of integers.

    Resources
    ---------
        https://codereview.stackexchange.com/questions/220072/construct-intervals-from-a-sequence-of-numbers-and-vice-versa

    Parameter
    ---------
        seq: list[int])
            A sorted list of integers.

    Returns
    -------
        list[str]
            A list of strings representing intervals in the input sequence.

    Example:
        get_intervals([1, 2, 3, 6, 7, 8, 10])
        ['1-3', '6-8', '10']
    """
    starts = [x for x in seq if x - 1 not in seq]
    ends = [y for y in seq if y + 1 not in seq]
    return [str(a) + "-" + str(b) if a != b else str(a) for a, b in zip(starts, ends)]


def extract_interval(graph: nx.classes.graph.Graph) -> dict[str, list[int]]:
    """Extract residue and atom intervals from a graph and return them as a dictionary.

    Parameter
    ---------
        graph: nx.classes.graph.Graph
            A NetworkX graph with nodes that have "residue_id", "residue_name", and "atom_id" attributes.

    Returns
    -------
        dict[str, list[int]]
            A dictionary containing lists of residue IDs, residue ID intervals,
                    atom IDs, and atom ID intervals.
    """
    residue_pairs = zip(
        nx.get_node_attributes(graph, "residue_id").values(),
        nx.get_node_attributes(graph, "residue_name").values(),
    )
    residue_pairs_dict = dict(residue_pairs)
    residue_id = [key for key in sorted(residue_pairs_dict)]

    res_id = residue_id
    res_id_interval = get_intervals(residue_id)

    atom_id = nx.get_node_attributes(graph, "atom_id").values()
    atom_id_interval = get_intervals(atom_id)

    dict_res = {
        "res_id": res_id,
        "res_id_interval": res_id_interval,
        "atom_id": atom_id,
        "atom_id_interval": atom_id_interval,
    }
    return dict_res


def get_formula_based_atom_name(atom_name_dict: dict[str, int]) -> str:
    """Generates a molecular formula string, by apply guess_atom_type() from MDA on each atom names and save the occurrence.

    Ressources
    ----------
    https://docs.mdanalysis.org/2.0.0/documentation_pages/topology/guessers.html#guessing-elements-from-atom-names
    https://docs.mdanalysis.org/2.0.0/documentation_pages/topology/guessers.html#MDAnalysis.topology.guessers.guess_atom_type

    Parameters
    ----------
        atom_name_dict: dict[str, int]
            A dictionary with atom names as keys and their respective counts as values.

    Returns
    -------
        str
            A string representing the chemical formula, without hydrogens
    """
    atom_names = []
    for atom_name in atom_name_dict.keys():
        # Example:
        # mda.topology.guessers.guess_atom_type("CA") = 'C
        # mda.topology.guessers.guess_atom_type("HB1") = 'H
        atom_name = f"{mda.topology.guessers.guess_atom_type(atom_name)}"
        # print(mda.topology.guessers.guess_atom_element(atom.name))
        if atom_name != "H":
            atom_names.append(atom_name)

    atom_names_counter = Counter(atom_names)
    sorted_atom_counts = sorted(atom_names_counter.items())
    formula = "".join(
        f"{atom}{count}" if count > 1 else atom for atom, count in sorted_atom_counts
    )

    return formula


def count_molecule(
    graph_list: list[nx.classes.graph.Graph],
    check_connectivity: bool,
) -> dict[nx.classes.graph.Graph, dict[str, Union[int, str]]]:
    """Count the occurrence of molecules in a list of graphs based on their fingerprints.

    This function takes a list of graphs and counts the occurrence of each unique molecule
    based on their fingerprints, which are calculated using the get_graph_fingerprint_str function.
    
    Reference 
    ---------
    - https://stackoverflow.com/questions/46999771/comparing-a-large-number-of-graphs-for-isomorphism

    Parameters
    ----------
        graph_list: list
            A list of graph objects.
        check_connectivity: bool
            Either we want the degree in the fingerprint or not. By default: false.

    Returns
    -------
        dict
            A dictionary where keys are unique molecules (graph objects) and values are\
                their respective occurrence counts in the input list of graphs.
    """
    logger.info("Counting molecules...")
    dict_count = {}

    sorted_graphs = sorted(
        graph_list, key=lambda x: get_graph_fingerprint_str(x, check_connectivity)
    )

    for fingerprint, graph in groupby(
        sorted_graphs, key=lambda x: get_graph_fingerprint_str(x, check_connectivity)
    ):
        # fingerprint : (nb_node, nb_edge, atom_name, resname, degree)
        # graph : objet itertools that group all graph with the same fingerprint

        # A list that contain all graph with the same fingerprint
        similar_graphs = list(graph)
        nb_graph = len(similar_graphs)  # Number of graph for this fingerprint

        atom_id, res_id = [], []
        for graph in similar_graphs:
            residue_pairs = zip(
                nx.get_node_attributes(graph, "residue_id").values(),
                nx.get_node_attributes(graph, "residue_name").values(),
            )
            residue_pairs_dict = dict(residue_pairs)

            res_id.extend([key for key in sorted(residue_pairs_dict)])
            atom_id.extend(nx.get_node_attributes(graph, "atom_id").values())

        res_id_interval = get_intervals(res_id)
        atom_id_interval = get_intervals(sorted(atom_id))

        atom_names = Counter(nx.get_node_attributes(graph, "atom_name").values())
        atom_names_dict = dict(sorted(atom_names.most_common()))
        formula = get_formula_based_atom_name(atom_names_dict)

        # If for this fingerprint, there is only one graph
        if nb_graph == 1:
            dict_count[similar_graphs[0]] = {
                "res_id": res_id,
                "res_id_interval": res_id_interval,
                "atom_id": atom_id,
                "atom_id_interval": atom_id_interval,
                "formula_no_h": formula,
                "graph": nb_graph,
            }
        else:
            # If for this fingerprint, all the graph only have one node
            if fingerprint[0] == 1:
                dict_count[similar_graphs[0]] = {
                    "res_id": res_id,
                    "res_id_interval": res_id_interval,
                    "atom_id": atom_id,
                    "atom_id_interval": atom_id_interval,
                    "formula_no_h": formula,
                    "graph": nb_graph,
                }
            else:
                dict_count[similar_graphs[0]] = {
                    "res_id": res_id,
                    "res_id_interval": res_id_interval,
                    "atom_id": atom_id,
                    "atom_id_interval": atom_id_interval,
                    "formula_no_h": formula,
                    "graph": nb_graph,
                }
    return dict_count


def print_graph_inventory(graph_dict: dict):
    """Print graph inventory.

    Parameters
    ----------
        graph_dict: dict
            A dictionary with graphs as keys and counts (numbers of graphs) as values.
    """
    logger.info("Molecular inventory:")
    total_molecules_count = 0
    for graph_idx, (graph, key) in enumerate(graph_dict.items(), start=1):
        logger.info(f"Molecule {graph_idx:,} ----------------")

        if len(key) == 6:
            (_, res_id_interval, _, _, _, count) = key.values()
        else:
            (_, res_id_interval, _, _, name, count, _) = key.values()
            logger.info(f"- name: {name}")
        # else:
        #     (_, res_id_interval, _, _, name, count, _, _, _) = key.values()
        #     logger.info(f"- name: {name}")

        logger.info(f"- number of atoms: {graph.number_of_nodes():,}")
        logger.info(f"- number of molecules: {count:,}")

        logger.debug("- residue ids:")
        for i in range(min(10, len(res_id_interval))):
            logger.debug(f"\t({res_id_interval[i][:20]})")

        res_names = set(sorted(nx.get_node_attributes(graph, "residue_name").values()))
        logger.debug(f"- res names: {res_names}")

        total_molecules_count += count
    logger.success(f"{total_molecules_count:,} molecules in total")


def print_first_atoms(
    mda_universe: mda.core.universe.Universe, number_of_atoms: int = 10
):
    """Print the first atoms in the MDAnalysis Universe object.

    For debugging purpose only.

    Parameters
    ----------
        mda_universe: MDAnalysis.core.universe.Universe
            An object representing the molecular structure.
        number_of_atoms: int
            The number of atoms to be printed. Default is 10.
    """
    for atom in mda_universe.atoms[:number_of_atoms]:
        string_coords = " ".join([f"{coord:.2f}" for coord in atom.position])
        logger.debug(
            f"Res. id: {atom.residue.resid} | res. name: {atom.residue.resname} | "
            f"at. name: {atom.name} | at. id: {atom.id} | "
            f"at. coord.: {string_coords}"
        )


def read_structure_file_remove_hydrogens(file_path: str) -> mda.core.universe.Universe:
    """Read Groamacs .gro file and remove hydrogen atoms.

    Parameters
    ----------
        filepath: str
            The filepath of the structure file (.gro, .pdb)..

    Returns
    -------
        MDAnalysis.core.universe.Universe
            A MDAnalysis universe object containing only non-hydrogen atoms.
    """
    logger.info(f"Reading file: {file_path}")
    molecule = mda.Universe(file_path)
    logger.success(f"Found {len(molecule.atoms):,} atoms")

    # Print 10 first atoms for debugging.
    print_first_atoms(molecule)
    logger.info("Removing H atoms...")
    molecule_without_h = molecule.select_atoms("not (name H*)")
    logger.success(f"{len(molecule_without_h.atoms):,} atoms remaining")

    # Print 10 first atoms for debugging.
    print_first_atoms(molecule_without_h)
    without_h_file_path = Path(file_path).stem + "_without_H.gro"
    molecule_without_h.write(without_h_file_path, reindex=False)
    return molecule_without_h


def remove_hydrogene(filename: str, filename2: str = None) -> mda.core.universe.Universe:
    """Removes hydrogen atoms from a molecular system.

    Parameters
    ----------
        filename : str
            Path to the file containing the molecular structure.

    Returns
    -------
        mda.core.universe.Universe
            MDAnalysis Universe object representing the molecular system without hydrogen atoms.
    """
    if filename2:
        molecule = mda.Universe(filename2, filename)
    else:
        molecule = mda.Universe(filename)
    logger.info(f"Found {len(molecule.atoms):,} atoms in {filename}")

    # Remove hydrogene from the system
    logger.info("Removing hydrogen atoms...")
    mol = molecule.select_atoms("not (name H* or name [123456789]H*)")
    filename_tmp = f"{Path(filename).stem}_without_H{Path(filename).suffix}"
    # Write the new system in a new file
    mol.write(filename_tmp, reindex=False)
    logger.debug(f" New structure file without hydrogens : {filename_tmp}")

    # We need to read structure from disk to be extra sure hydrogen atoms are removed.
    # mol = mda.Universe(filename_tmp)
    logger.info(f"{len(mol.atoms):,} atoms remaining")
    return mol


def find_ion_solvant(
    molecule: dict,
    universe: mda.core.universe.Universe,
    counts: dict,
    solvant_or_ion: str,
) -> tuple[mda.core.universe.Universe, dict[nx.classes.graph.Graph, dict[str, int]]]:
    """Counts and removes ions or solvents from the MDAnalysis Universe.

    Parameters
    ----------
        molecule : dict
            Dictionary containing information about the atoms (ion or solvant) to be removed (name, res_name and atom_name).
        universe : MDAnalysis.core.universe.Universe
            MDAnalysis Universe object representing the system.
        counts : dict
            Dictionary to store the counts of ions or solvents.
        solvant_or_ion : str
            Information about the type of the molecule

    Returns
    -------
        MDAnalysis.core.universe.Universe
            MDAnalysis Universe object containing only non-ion or non-solvent atoms.
        dict
            Dictionary containing the counts of removed atoms.
            With the graph (representing this molecule) as key,
            and in the value :
                - the atom_id of the first atom (for each molecule)
                - the atom_id of the last atom (for each molecule)
                - the name of this molecule (collected from the dictionary in mol_def.py)
                - the occurence if this molecule in this system
                - molecular type (ion, solvant, lipid, protein, nucelic acids)
    """
    (name, res_name, atom_names) = molecule.values()

    # To select the ion (or solvant) by their res_name and all their atom_name (if there are multiple)
    selection = f"resname {res_name} and (name {' or name '.join(atom_names)})"
    selected_atoms = universe.select_atoms(selection)

    # Collect all resids from each residues selected, to remove it from the univers
    selected_res_ids = [str(residue.resid) for residue in selected_atoms.residues]
    res_count = len(selected_res_ids)

    # Only change the Universe and the count dictionnary if this res_name is in this Universe
    # Otherwise we retrun the same Universe and same count dictionnary
    if res_count > 0:
        list_graph = []
        # For each residues in the selection, create a graph in the same format as a molecule (but added to that a key 'name')
        # which give us direct acces of their composition
        for index_resID in selected_atoms.residues:
            graph = nx.Graph()
            graph.add_nodes_from(index_resID.atoms.ids)
            graph = add_attributes_to_nodes(graph, index_resID)
            list_graph.append(graph)

        atom_id, res_id = [], []
        for subgraph in list_graph:
            residue_pairs = zip(
                nx.get_node_attributes(subgraph, "residue_id").values(),
                nx.get_node_attributes(subgraph, "residue_name").values(),
            )
            residue_pairs_dict = dict(residue_pairs)

            res_id.extend([key for key in sorted(residue_pairs_dict)])
            atom_id.extend(nx.get_node_attributes(subgraph, "atom_id").values())

        res_id_interval = get_intervals(res_id)
        atom_id_interval = get_intervals(atom_id)

        if solvant_or_ion == "ion":
            molecular_type = "ion"
        else:
            molecular_type = "solvant"

        counts[list_graph[0]] = {
            "res_id": res_id,
            "res_id_interval": res_id_interval,
            "atom_id": atom_id,
            "atom_id_interval": atom_id_interval,
            "name": name,
            "graph": res_count,
            "molecular_type": molecular_type,
        }

        # Here we remove all the resIDS (from selected_res_ids) from this universe
        for interval in res_id_interval:
            start_end = interval.split("-")
            if len(start_end) == 1:
                selection = f"not (resname {res_name} and (name {' or name '.join(atom_names)}) and resid {start_end[0]})"
            else:
                selection = f"not (resname {res_name} and (name {' or name '.join(atom_names)}) and resid {start_end[0]}:{start_end[1]})"

            universe = universe.select_atoms(f"{selection}")
    return (universe, counts)


def count_remove_ion_solvant(
    universe: mda.core.universe.Universe,
    input_filepath: str,
) -> tuple[
    mda.core.universe.Universe, dict[nx.classes.graph.Graph, dict[str, Union[str, int]]]
]:
    """Count and remove ions and solvents from the MDAnalysis Universe return by
    the function find_ion_solvant().

    Parameters
    ----------
        universe : MDAnalysis.core.universe.Universe
            MDAnalysis Universe object representing the system.
        input_filepath : str
            Path to the input file.

    Returns
    -------
        tuple
            Containing :
                - the new Universe without ions and solvants.
                - a dictionary where
                    - the key is a graph
                    - and the value is an other dictionary with: atom_start, atom_end, name of the ion-solvant, the counts of removed ions-solvant
    """
    counts: dict[str, Union[str, int]] = {}

    logger.info("Searching ions...")
    for ion in mol_def.IONS_LIST:
        universe, counts = find_ion_solvant(ion, universe, counts, "ion")

    logger.info("Searching solvant molecules...")
    for solvant in mol_def.SOLVANTS_LIST:
        # Solvant methanol and the residue methionine could be confused
        # because their share the same residue name 'MET'.
        # We ignore methanol for now.
        if solvant["res_name"] == "MET":
            continue
        universe, counts = find_ion_solvant(solvant, universe, counts, "solvant")

    # Write the new universe without ions and solvant into a new file
    output_file = f"{Path(input_filepath).stem}_without_H_ions_solvant{Path(input_filepath).suffix}"
    universe.atoms.write(output_file, reindex=False)
    logger.debug(
        f" New structure file without hydrogens, ions and solvants : {output_file}"
    )

    # universe_clean = mda.Universe(output_file)

    # Print which ion and solvant we find, and how many
    for molecule, dict_count in counts.items():
        name = dict_count.get("name")
        count = dict_count.get("graph")
        res_name = " ".join(
            set(nx.get_node_attributes(molecule, "residue_name").values())
        )
        logger.success(f"Found: {count} {name} ({res_name})")

    # Check if there is other residue with the resname SOL in the updated MDAnalysis.core.universe.Universe
    selected_atoms = universe.select_atoms("resname SOL")
    count = len(selected_atoms.residues)
    logger.info(f"{count} residues SOL remaining")

    logger.info(f"{len(universe.atoms):,} atoms remaining")
    return (universe, counts)


def find_lipids(lipid: list, universe: mda.core.universe.Universe, counts: dict):
    """Counts and removes lipid from the MDAnalysis Universe.

    Parameters
    ----------
        lipid: list
            List that contains information about a lipid (one line from the CSV based on the resolution of the system) to be remove
        universe : MDAnalysis.core.universe.Universe
            MDAnalysis Universe object representing the system.
        counts : dict
            Dictionary to store the counts of lipids.

    Return
    ------
        MDAnalysis.core.universe.Universe
            MDAnalysis Universe object containing only non-lipid.
        dict
            Dictionary containing the counts of removed atoms.
            With the graph (representing this molecule) as key,
            and in the value :
                - the atom_id of the first atom (for each molecule)
                - the atom_id of the last atom (for each molecule)
                - the name of this molecule (collected from the dictionary in the corresponding CSV based on the system's resolution )
                - the occurence if this molecule in this system
                - molecular type (ion, solvant, lipid, protein, nucelic acids)
    """
    (name, alias, category, _) = lipid
    selection = f"resname {alias}"
    selected_atoms = universe.select_atoms(selection)

    # select the lipid who have the same resname
    selection = f"resname {alias}"
    selected_atoms = universe.select_atoms(selection)

    # collect all resids from each res selected, to remove it from the universe
    selected_res_ids = [str(residue.resid) for residue in selected_atoms.residues]
    res_count = len(selected_res_ids)

    if res_count > 0:
        list_graph = []
        # For each residues in the selection, create a graph in the same format as a molecule (but added to that a key 'name')
        # which give us direct acces of their composition
        for index_resID in selected_atoms.residues:
            graph = nx.Graph()
            graph.add_nodes_from(index_resID.atoms.ids)
            graph = add_attributes_to_nodes(graph, index_resID)
            list_graph.append(graph)

        atom_id, res_id = [], []
        for subgraph in list_graph:
            residue_pairs = zip(
                nx.get_node_attributes(subgraph, "residue_id").values(),
                nx.get_node_attributes(subgraph, "residue_name").values(),
            )
            residue_pairs_dict = dict(residue_pairs)

            res_id.extend([key for key in sorted(residue_pairs_dict)])
            atom_id.extend(nx.get_node_attributes(subgraph, "atom_id").values())

        res_id_interval = get_intervals(res_id)
        atom_id_interval = get_intervals(atom_id)

        counts[list_graph[0]] = {
            "res_id": res_id,
            "res_id_interval": res_id_interval,
            "atom_id": atom_id,
            "atom_id_interval": atom_id_interval,
            "name": name,
            "graph": res_count,
            "molecular_type": "lipid",
        }
        # Here we remove all the resIDS (from selected_res_ids) from this universe
        for interval in res_id_interval:
            start_end = interval.split("-")
            if len(start_end) == 1:
                selection = f"not (resname {alias} and resid {start_end[0]})"
            else:
                selection = (
                    f"not (resname {alias} and resid {start_end[0]}:{start_end[1]})"
                )

            universe = universe.select_atoms(f"{selection}")
    return (universe, counts)


def count_remove_lipid(
    universe: mda.core.universe.Universe,
) -> tuple[mda.core.universe.Universe, dict[nx.classes.graph.Graph, dict[str, int]]]:
    """Count and remove lipid from the MDAnalysis Universe return by
    the function find_ion_lipid().

    Parameters
    ----------
        universe : MDAnalysis.core.universe.Universe
            MDAnalysis Universe object representing the system.

    Returns
    -------
        tuple
            Containing :
                - the new Universe without lipid.
                - a dictionary where
                    - the key is a graph
                    - and the value is an other dictionary with: atom_start, atom_end, name of the lipid, the counts of removed lipid
    """
    counts = {}
    logger.info("Searching lipid...")
    lipid_MAD = MAD_DB[MAD_DB["Category"].str.contains("Lipids", case=False, na=False)]

    for lipid in lipid_MAD.values:
        universe, counts = find_lipids(lipid.tolist(), universe, counts)

    # Print which lipid we find, and how many
    for molecule, dict_count in counts.items():
        name = dict_count.get("name")
        count = dict_count.get("graph")
        res_name = " ".join(
            set(nx.get_node_attributes(molecule, "residue_name").values())
        )
        logger.success(f"Found: {count} {name} ({res_name})")

    logger.info(f"{len(universe.atoms):,} atoms remaining")
    return (universe, counts)


def check_overlapping_residue_between_graphs(graph_list: list[nx.classes.graph.Graph]):
    """Check there is no overlapping residue between graphs.

    This function checks that there are no overlapping residue between different graphs/molecules.
    It extracts  the set of residue IDs for each graph/molecule and performs an intersection
    operation between these sets. If any intersection is found, it indicates
    that there are overlapping residue between graph/molecules.

    Parameters
    ----------
        graph_list: list
            A list of NetworkX graph objects representing different molecules.
    """
    logger.info("Verifying residue overlapping...")
    res_id_set_all = set()
    res_id_common = []

    for graph in graph_list:
        # Here it only compare the residue id
        # But in some case, the residue id is reinitialize
        # So some molecule will have the same id but it's not the same
        # res_id_set = set((nx.get_node_attributes(graph, "residue_id").values()))

        # Here I add the residue name to the comparaison
        # So we see the overlapping with the residue id and the residue name
        res_id_set = set((nx.get_node_attributes(graph, "residue_id").values()))
        res_id_name_list = [(nx.get_node_attributes(graph, "residue_name").values())]
        res_id_set = set((tuple(res_id_set), tuple(res_id_name_list)))
        # print(res_id_set)

        res_id_intersect = res_id_set_all.intersection(res_id_set)
        res_id_set_all.update(res_id_set)
        if res_id_intersect:
            for res_id in res_id_intersect:
                logger.critical(f"Residue id {res_id} is found in multiple graphs")
                res_id_common.append(res_id)

    if not res_id_common:
        logger.success("No overlapping residue found")
        return None
    else:
        res_id_common_set = set(res_id_common)
        # for res_id in res_id_common_set:
        #     for graph_id, graph in enumerate(graph_list):
        #         res_id_set = set((nx.get_node_attributes(graph, "residue_id").values()))
        #         if res_id in res_id_set:
        #             logger.error(f"Residue id {res_id} is found in graph id {graph_id}")
        return res_id_common_set
        # raise Exception("Some residue id are found in multiple graphs")


def is_protein(graph: nx.classes.graph.Graph) -> bool:
    """Check if the molecule represented by the graph is a protein.

    This function checks whether the graph represents a protein molecule by
    verifying if at least 3 residues names are in the the list of residues names given by MDAnalysis.

    Parameters
    ----------
        graph: networkx.Graph
            The input graph representing the molecule.

    Returns
    -------
        bool
            True if the molecule is a protein, False otherwise.
    """
    set_key_amino_acid_mda = set(mol_def.AMINO_ACID_DICT.keys())
    set_res_name_graph = set(nx.get_node_attributes(graph, "residue_name").values())
    return len(set_key_amino_acid_mda.intersection(set_res_name_graph)) > 3


def extract_protein_sequence(graph: nx.classes.graph.Graph) -> dict[str, int]:
    """Extract the protein sequence from a graph.

    This function extracts the protein sequence from the molecule represented
    by the input graph. By getting all the residue name sorted by their residue ids (to be sure it's in the right order).

    Parameters
    ----------
        graph: networkx.Graph
            The input graph representing the molecule.

    Returns
    -------
        dict
            A dictionary containing the following keys:
                - 'sequence': str
                    The protein sequence extracted from the molecule.
                - 'nb_res': int
                    The number of residue in this protein.
    """
    logger.info("Extracting protein sequence...")
    info_seq = {}
    protein_sequence = []

    residue_pairs = zip(
        nx.get_node_attributes(graph, "residue_id").values(),
        nx.get_node_attributes(graph, "residue_name").values(),
    )
    residue_pairs_dict = dict(residue_pairs)
    residue_names = [residue_pairs_dict[key] for key in sorted(residue_pairs_dict)]
    for resname in residue_names:
        protein_sequence.append(mol_def.AMINO_ACID_DICT.get(resname, "?"))

    info_seq["sequence"] = "".join(protein_sequence)
    info_seq["nb_res"] = len(protein_sequence)
    return info_seq


def export_protein_sequence_into_FASTA(
    protein_sequence_dict: dict[int, dict[str, int]], filepath_name: str
):
    """Export the protein sequences into a FASTA file.

    Parameters
    ----------
        protein_sequence_dict : dict
            A dictionary containing the protein sequences, where the keys are
            identifiers and the values are dictionaries with the following keys:
                - 'sequence': str
                    The protein sequence.
                - 'nb_res': int
                    The number of residues in the protein sequence.
        filepath_name : str
            The filepath for the output FASTA file.
    """
    logger.info("Converting into FASTA file...")
    with open(filepath_name, "w") as file:
        for info_seq in protein_sequence_dict.values():
            seq, nb_res = info_seq.values()
            # For only have 80 residues for each line
            seq = [seq[i : i + 80] for i in range(0, len(seq), 80)]
            content = f">Protein: {nb_res} residues\n" + "\n".join(seq)
            file.write(f"{content}\n")
    logger.debug(f"FASTA filename : {filepath_name}")


def is_lipid(
    resolution: str, graph: nx.classes.graph.Graph, dict_count: dict[str, int | str]
) -> bool:
    """Determines if the given graph represents a lipid.

    Parameters
    ----------
        resolution: str
            The resolution of the molecular system.
        graph: nx.classes.graph.Graph
            The molecular graph with nodes containing attributes, including "residue_name".
        dict_count: dict[str, str]
            A dictionary containing molecular information with keys such as "formula_no_h".

    Returns
    -------
        bool
            True if the graph represents a lipid according to the predefined database, False otherwise.
    """
    res_name_graph = set(nx.get_node_attributes(graph, "residue_name").values())
    res_name_graph = res_name_graph.pop()

    if resolution == "AA":
        lipid_csml_charmm_gui = CSML_CHARMM_GUI[
            CSML_CHARMM_GUI["Category"].str.contains("lipid", case=False, na=False)
        ]
        if "formula_no_h" in dict_count.keys():
            formula_graph = dict_count["formula_no_h"]

            # Sometimes, the residue name found in the database does not match
            # with the one found in the strcture file, because:
            # - in GRO files, residue names are trimed at 5 characters
            # (https://manual.gromacs.org/archive/5.0.3/online/gro.html),
            # - in PDB files, residue names are trimed at 3 characters
            # (https://www.cgl.ucsf.edu/chimera/docs/UsersGuide/tutorials/pdbintro.html).
            # Thus we check that residue name (called alias) from the database starts
            # with the residue name from the structure file.
            # In case of ambiguity (for instance SB3-10, SB3-12, and SB3-14,
            # all trimed at SB3-1 in a GRO file, the formula is used to solve this ambiguity.
            selected_row = lipid_csml_charmm_gui.loc[
                (lipid_csml_charmm_gui["Alias"].str.startswith(res_name_graph))
                & (lipid_csml_charmm_gui["Formula"] == formula_graph)
            ]

            # Check if the selection match a row with this condition
            if not selected_row.empty:
                dict_count["name"] = list(selected_row["Name"].values)
                return True
    else:
        lipid_MAD = MAD_DB[
            MAD_DB["Category"].str.contains("Lipids", case=False, na=False)
        ]
        selected_row = lipid_MAD.loc[(lipid_MAD["Alias"] == res_name_graph)]
        if not selected_row.empty:
            dict_count["name"] = list(selected_row["Name"].values)
            return True
    return False


def guess_resolution(
    molecular_system: mda.core.universe.Universe,
    number_of_res: int = 5,
    threshold: float = 2.0,
) -> str:
    """Finds the resolution of the molecular system.

    - Select 3 residues with more than 2 atoms.
    - Compute distance between atoms of each residue.
    - System is all-atom ("AA") if the minimum distance between atoms of each residue is less than 2 Å.
    - System is coarse-grained ("CG") otherwise.

    Parameters
    ----------
        molecular_system: MDAnalysis.Universe
            The molecular universe without hydrogen ions and solvent.
        number_of_res: int
            The number of residues to collect. By default: 5.
        threshold: float
            Threshold distance to consider the system as all-atom. By default: 2.0 Å.

    Returns
    -------
        str
            The resolution of the molecular system:
            either "AA" (all_atom) or "CG" (coarse-grain).
    """
    residues_to_analyze = [
        residue
        for residue in molecular_system.atoms.residues
        if len(residue.atoms) >= 2
    ]
    # System is all-atom ("AA") is at least one residue
    # has inter-atomic distance below threshold.
    for residue in residues_to_analyze[:number_of_res]:
        distances = self_distance_array(residue.atoms.positions)
        if sum(distances < threshold):
            return "AA"
    return "CG"


def get_git_last_commit_date() -> str:
    """Get the last commit date from the git repository."""
    try:
        command = "git show --no-patch --no-notes --pretty='%cI' HEAD"
        git_date = subprocess.check_output(command.split()).decode("ascii").strip("' \n")
        return git_date
    except subprocess.CalledProcessError:
        return ""


def get_git_last_commit_hash() -> str:
    """Get the last commit hash from the git repository."""
    try:
        command = "git show --no-patch --no-notes --pretty='%H' HEAD"
        git_hash = subprocess.check_output(command.split()).decode("ascii").strip("' \n")
        return git_hash
    except subprocess.CalledProcessError:
        return ""


def export_inventory(
    graph_count_dict: dict[nx.classes.graph.Graph, dict[str, int | str]],
    resolution: str,
    filename: str,
    execution_time: float,
    overlap_residue: None | set[int],
) -> str:
    """Exports inventory data from a dictionary of graph objects and their associated information about molecule into JSON file.

    Parameters:
    ----------
        graph_count_dict : dict
            A dictionary where each key is a NetworkX graph object, and each value is another dictionary containing
            various attributes and metadata about the graph, including whether it represents a protein, lipid, ion,
            or solvent.
        resolution: str
            The resolution of the molecular system.
        filename: str
            Path to the file containing the molecular structure.
    """
    list_dict_molecule = []
    for index_graph, (graph, information) in enumerate(
        graph_count_dict.items(), start=1
    ):
        formula, molecular_type, sequence, remark_message, comment = (
            "",
            "unknown",
            "",
            "",
            "",
        )
        putative_pdb, putative_name = [], []

        residue_pairs = zip(
            nx.get_node_attributes(graph, "residue_id").values(),
            nx.get_node_attributes(graph, "residue_name").values(),
        )
        residue_pairs_dict = dict(residue_pairs)
        residue_names = [residue_pairs_dict[key] for key in sorted(residue_pairs_dict)]
        residue_names_str = " ".join(residue_names)

        # atom_names = Counter(nx.get_node_attributes(graph, "atom_name").values())
        # atom_names = dict(sorted(atom_names.most_common()))

        if "formula_no_h" in information.keys():
            formula = information["formula_no_h"]
        if "molecular_type" in information.keys():
            molecular_type = information["molecular_type"]
            if molecular_type == "protein":
                sequence = information["sequence"]
                if "putative_pdb" in information.keys():
                    putative_pdb = information["putative_pdb"]
            elif molecular_type in ["lipid", "ion", "solvant"]:
                putative_name = information["name"]
            elif molecular_type == "nucleic acid":
                sequence = information["sequence"]
        if "comment" in information.keys():
            comment = information["comment"]

        dict_inventory = {
            "id": index_graph,
            "number_of_atoms": graph.number_of_nodes(),
            "number_of_molecules": information["graph"],
            "residue_names": residue_names_str,
            "residue_ids": " ".join(information["res_id_interval"]),
            "formula_without_h": formula,
            "molecular_type": molecular_type,
            "sequence": sequence,
            "putative_pdb": putative_pdb,
            "putative_name": putative_name,
            "comment": comment,
        }
        list_dict_molecule.append(dict_inventory)

        date_time = f"{datetime.datetime.now():%Y-%m-%d_%H-%M-%S}"

        # current_dir = Path.cwd()
        # absolute_file_path = current_dir / filename
        # relative_path = absolute_file_path.relative_to(current_dir)
        relative_path = filename

        if overlap_residue:
            remark_message = [
                f"Residue {x} has been splitted into multiple molecules. This should be wrong."
                for x in overlap_residue
            ]

        final_dict = {
            "inventory": sorted(
                list_dict_molecule, key=lambda x: x["number_of_molecules"]
            ),
            "resolution": resolution,
            "date": date_time,
            "execution_time_in_sec": f"{execution_time:.2f}",
            "remark": remark_message,
            "file_path": str(relative_path),
            "file_md5sum": hashlib.md5(open(filename, "rb").read()).hexdigest(),
            "git_last_commit_date": get_git_last_commit_date(),
            "git_last_commit_hash": get_git_last_commit_hash(),
        }

    logger.info("Exporting inventory into JSON file...")
    filename_JSON = f"{date_time}_grodecoder_{Path(filename).stem}.json"
    out_file = open(filename_JSON, "w")
    json.dump(final_dict, out_file, indent=4)
    out_file.close()
    logger.info(f"JSON filename : {filename_JSON}")
    return filename_JSON


def is_met(graph: nx.classes.graph.Graph) -> bool:
    """Determines if a given graph represents a methanol (MET).

    Parameters
    ----------
        graph: nx.classes.graph.Graph
            A NetworkX graph representing a molecular structure.

    Returns
    -------
        bool
            True if the graph represents a MET solvant, False otherwise.
    """
    res_name = (set(nx.get_node_attributes(graph, "residue_name").values())).pop()
    nb_atom = graph.number_of_nodes()

    if res_name == "MET" and nb_atom == 2:
        return True
    return False


def is_nucleic_acid(graph: nx.classes.graph.Graph) -> bool:
    """Check if the molecule represented by the graph is a nucleic acid.

    Parameters
    ----------
        graph: networkx.Graph
            The input graph representing the molecule.

    Returns
    -------
        bool
            True if the molecule is a nucleic acid, False otherwise.
    """
    set_key_amino_acid_resname = set(mol_def.NUCLEIC_ACIDS.keys())
    set_res_name_graph = set(nx.get_node_attributes(graph, "residue_name").values())
    return len(set_key_amino_acid_resname.intersection(set_res_name_graph)) > 1


def extract_nucleic_acid_sequence(graph: nx.classes.graph.Graph) -> dict[str, int]:
    """Extract the nucleic acid sequence from a graph.

    Parameters
    ----------
        graph: networkx.Graph
            The input graph representing the molecule.

    Returns
    -------
        dict
            A dictionary containing the following keys:
                - 'sequence': str
                    The protein sequence extracted from the molecule.
                - 'molecular_type': str
                    The molecule type of this graph (here it will be 'nucleic acid')
    """
    logger.info("Extracting nucleic acid sequence...")
    info_seq = {}
    nucleic_acid_sequence = []

    residue_pairs = zip(
        nx.get_node_attributes(graph, "residue_id").values(),
        nx.get_node_attributes(graph, "residue_name").values(),
    )
    residue_pairs_dict = dict(residue_pairs)
    residue_names = [residue_pairs_dict[key] for key in sorted(residue_pairs_dict)]
    for resname in residue_names:
        nucleic_acid_sequence.append(mol_def.NUCLEIC_ACIDS.get(resname, "?"))

    info_seq["sequence"] = "".join(nucleic_acid_sequence)
    info_seq["molecular_type"] = "nucleic acid"
    return info_seq


def main(
    input_file_path_pdb: str,
    input_file_path_gro: str,
<<<<<<< HEAD
    input_file_path_crd: str,
=======
    input_file_path_coor: str,
    input_file_path_psf: str,
>>>>>>> 67e06a7d
    check_connectivity: bool = False,
    bond_threshold: str | float = "auto",
    query_pdb=False,
):
    """Excute the main function for analyzing a .gro file.

    Parameters
    ----------
        input_file_path: str
            Filepath of the .gro file we want to analyzed
        check_connectivity: boolean
            If we want to add degrees and the number of edges of each graph in their fingerprint. By default at False.
        bond_threshold : str | float
            Choose the method used to get the atom pairs, there is two options: 'auto' if we don't know the resolution of the system and we detect it or enter a threshold (a positiv float number) if we know it's a corse grain model.
        query_pdb: boolean
            If we want to have informations (PDB ID, name, organism) about the protein identified in the PDB API. By default at False.
    """
    start_time = time.perf_counter()

    if input_file_path_pdb: 
        input_file_path = input_file_path_pdb
        molecular_system = remove_hydrogene(input_file_path)
    elif input_file_path_gro:
        input_file_path = input_file_path_gro
        molecular_system = remove_hydrogene(input_file_path_gro)
<<<<<<< HEAD
    else:
        input_file_path = input_file_path_crd
        molecular_system = remove_hydrogene(input_file_path_crd)
   
=======
    elif input_file_path_coor and input_file_path_psf:
        input_file_path = input_file_path_coor
        molecular_system = remove_hydrogene(input_file_path_coor, input_file_path_psf)
    
>>>>>>> 67e06a7d
    molecular_system, count_ion_solvant = count_remove_ion_solvant(
        molecular_system,
        input_file_path,
    )
    resolution = guess_resolution(molecular_system)
    logger.info(f"Molecular resolution: {resolution}")
    if bond_threshold == "auto":
        if resolution == "AA":
            atom_pairs = get_atom_pairs_from_guess_bonds(molecular_system)
        else:
            molecular_system, count_lipid = count_remove_lipid(
                molecular_system)
            count_ion_solvant.update(count_lipid)
            atom_pairs = get_atom_pairs_from_threshold(molecular_system, 5.0)
    else:
        atom_pairs = get_atom_pairs_from_threshold(molecular_system, bond_threshold)

    graph_return = convert_atom_pairs_to_graph(atom_pairs, molecular_system)

    graph_with_node_attributes = add_attributes_to_nodes(graph_return, molecular_system)
    graph_list = get_graph_components(graph_with_node_attributes)

    overlap_residue = check_overlapping_residue_between_graphs(graph_list)

    graph_count_dict = count_molecule(graph_list, check_connectivity)

    for index_graph, graph in enumerate(graph_count_dict.keys(), start=1):
        print_graph_fingerprint(graph, index_graph)

    graph_count_dict.update(count_ion_solvant)
    print_graph_inventory(graph_count_dict)

    filename = Path(input_file_path).stem

    protein_sequence_dict = {}
    for index_graph, (graph, key) in enumerate(graph_count_dict.items(), start=1):
        if is_met(graph):
            graph_count_dict[graph]["molecular_type"] = "solvant"
            graph_count_dict[graph]["name"] = "organic solvant methanol/OPLS"

        elif is_protein(graph):
            sequence_nbres = extract_protein_sequence(graph)
            sequence = sequence_nbres["sequence"]

            protein_sequence_dict[index_graph] = sequence_nbres
            graph_count_dict[graph]["molecular_type"] = "protein"
            graph_count_dict[graph]["sequence"] = sequence

            list_dict_info_pdb = []
            if query_pdb:
                results = search_into_PDB.API_PDB_search_based_sequence(sequence)
                if not results:
                    graph_count_dict[graph][
                        "comment"
                    ] = "No corresponding structure found in the PDB"
                for pdb_id in results:
                    list_dict_info_pdb.append(
                        search_into_PDB.get_info_one_pdb_id(pdb_id)
                    )
                graph_count_dict[graph]["putative_pdb"] = list_dict_info_pdb
        elif is_lipid(resolution, graph, key):
            graph_count_dict[graph]["molecular_type"] = "lipid"
        elif is_nucleic_acid(graph):
            na_sequence_molecular_type = extract_nucleic_acid_sequence(graph)
            graph_count_dict[graph]["molecular_type"] = na_sequence_molecular_type["molecular_type"]
            graph_count_dict[graph]["sequence"] = na_sequence_molecular_type["sequence"]

    export_protein_sequence_into_FASTA(protein_sequence_dict, f"{filename}.fasta")

    # execution_time in seconds
    execution_time = time.perf_counter() - start_time
    logger.info(f"execution_time: {execution_time}")
    JSON_filepath = export_inventory(
        graph_count_dict, resolution, input_file_path, execution_time, overlap_residue
    )
    return JSON_filepath


def is_a_structure_file(filepath: str) -> str:
    """Check if the given filepath points to an existing structure file (.gro, .pdb).

    Parameters
    ----------
        filepath : str
            Path of the file.

    Raises
    ------
        argparse.ArgumentTypeError
            If the given filepath is not an existing file,
            or if it does not have a '.gro' or '.pdb' extension.

    Returns
    -------
        str
            The validated path.
    """
    filename = Path(filepath)
    if not Path.is_file(filename):
        raise argparse.ArgumentTypeError(f"{filepath} does not exist")

<<<<<<< HEAD
    if filename.suffix not in (".gro", ".pdb", ".crd"):
=======
    if filename.suffix not in (".gro", ".pdb", ".psf", ".coor"):
>>>>>>> 67e06a7d
        raise argparse.ArgumentTypeError(f"{filepath} is not a .gro or .pdb file.")
    return filepath


def is_a_valid_threshold(threshold: str) -> str | float:
    """Check if the given threshold is permitted).

    Parameters
    ----------
        filepath : str
            Path of the file.

    Raises
    ------
        argparse.ArgumentTypeError
            If the given filepath is not an existing file,
            or if it does not have a '.gro' or '.pdb' extension.

    Returns
    -------
        str
            The validated path.
    """
    if threshold == "auto":
        return threshold
    try:
        threshold_as_float = float(threshold)
    except argparse.ArgumentTypeError:
        raise argparse.ArgumentTypeError("Argument should 'auto' or a number")
    if not threshold_as_float > 0.0:
        raise argparse.ArgumentTypeError("Argument should be > 0")
    return threshold_as_float


def parse_arg() -> argparse.Namespace:
    """Parse command-line arguments.

    This function uses the argparse module to parse the command-line arguments
    provided by the user. It sets up the argument parser with information about
    the program, its usage, and the available options.

    Ressources
    ----------
    - https://docs.python.org/3/library/argparse.html

    Return
    ------
        argparse.Namespace
            An object containing the parsed arguments as attributes.

    """
    parser = argparse.ArgumentParser(
        prog="grodecoder",
        description="Extract molecules from a structure file (.gro, .pdb).",
        usage="grodecoder.py [-h] --input structure_file [--drawgraph]",
    )
    parser.add_argument(
        "--pdb",
        type=is_a_structure_file,
        help="structure file path (.gro, .pdb)",
    )
    parser.add_argument(
        "--gro",
<<<<<<< HEAD
=======
        type=is_a_structure_file,
        help="structure file path (.gro, .pdb)",
    )
    parser.add_argument(
        "--psf",
        type=is_a_structure_file,
        help="structure file path (.gro, .pdb)",
    )
    parser.add_argument(
        "--coor",
>>>>>>> 67e06a7d
        type=is_a_structure_file,
        help="structure file path (.gro, .pdb)",
    )
    parser.add_argument(
        "--crd",
        type=is_a_structure_file,
        help="structure file path (.gro, .pdb)",
    )
    parser.add_argument(
        "--checkconnectivity",
        help="Add edges and degre in the fingerprint. Default: False.",
        default=False,
        action="store_true",
    )
    parser.add_argument(
        "--bondthreshold",
        type=is_a_valid_threshold,
        help="Choose the method to calculate the atom pairs. If we know the resolution of the system is coarse grain enter a threshold (a positiv float number) or we don't know so choose 'auto'",
        default="auto",
    )
    parser.add_argument(
        "--querypdb",
        help="Add PDB id and their putative name in the JSON file for the protein. Default: False.",
        default=False,
        action="store_true",
    )
    return parser.parse_args()


if __name__ == "__main__":
    args = parse_arg()
    main(
        args.pdb,
        args.gro,
<<<<<<< HEAD
        args.crd,
=======
        args.coor,
        args.psf,
>>>>>>> 67e06a7d
        check_connectivity=args.checkconnectivity,
        bond_threshold=args.bondthreshold,
        query_pdb=args.querypdb,
    )<|MERGE_RESOLUTION|>--- conflicted
+++ resolved
@@ -1499,12 +1499,9 @@
 def main(
     input_file_path_pdb: str,
     input_file_path_gro: str,
-<<<<<<< HEAD
     input_file_path_crd: str,
-=======
     input_file_path_coor: str,
     input_file_path_psf: str,
->>>>>>> 67e06a7d
     check_connectivity: bool = False,
     bond_threshold: str | float = "auto",
     query_pdb=False,
@@ -1530,17 +1527,12 @@
     elif input_file_path_gro:
         input_file_path = input_file_path_gro
         molecular_system = remove_hydrogene(input_file_path_gro)
-<<<<<<< HEAD
-    else:
+    elif input_file_path_crd:
         input_file_path = input_file_path_crd
         molecular_system = remove_hydrogene(input_file_path_crd)
-   
-=======
     elif input_file_path_coor and input_file_path_psf:
         input_file_path = input_file_path_coor
         molecular_system = remove_hydrogene(input_file_path_coor, input_file_path_psf)
-    
->>>>>>> 67e06a7d
     molecular_system, count_ion_solvant = count_remove_ion_solvant(
         molecular_system,
         input_file_path,
@@ -1642,11 +1634,7 @@
     if not Path.is_file(filename):
         raise argparse.ArgumentTypeError(f"{filepath} does not exist")
 
-<<<<<<< HEAD
-    if filename.suffix not in (".gro", ".pdb", ".crd"):
-=======
-    if filename.suffix not in (".gro", ".pdb", ".psf", ".coor"):
->>>>>>> 67e06a7d
+    if filename.suffix not in (".gro", ".pdb", ".psf", ".coor", ".crd"):
         raise argparse.ArgumentTypeError(f"{filepath} is not a .gro or .pdb file.")
     return filepath
 
@@ -1706,30 +1694,27 @@
     parser.add_argument(
         "--pdb",
         type=is_a_structure_file,
-        help="structure file path (.gro, .pdb)",
+        help="structure file path (.pdb)",
     )
     parser.add_argument(
         "--gro",
-<<<<<<< HEAD
-=======
         type=is_a_structure_file,
-        help="structure file path (.gro, .pdb)",
+        help="structure file path (.gro)",
     )
     parser.add_argument(
         "--psf",
         type=is_a_structure_file,
-        help="structure file path (.gro, .pdb)",
+        help="topology file path (.psf)",
     )
     parser.add_argument(
         "--coor",
->>>>>>> 67e06a7d
         type=is_a_structure_file,
-        help="structure file path (.gro, .pdb)",
+        help="structure file path (.coor)",
     )
     parser.add_argument(
         "--crd",
         type=is_a_structure_file,
-        help="structure file path (.gro, .pdb)",
+        help="structure file path (.crd)",
     )
     parser.add_argument(
         "--checkconnectivity",
@@ -1757,12 +1742,9 @@
     main(
         args.pdb,
         args.gro,
-<<<<<<< HEAD
         args.crd,
-=======
         args.coor,
         args.psf,
->>>>>>> 67e06a7d
         check_connectivity=args.checkconnectivity,
         bond_threshold=args.bondthreshold,
         query_pdb=args.querypdb,
