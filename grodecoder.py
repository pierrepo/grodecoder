"""Extract each molecule of a GRO file and print their occurence.

Usage:
    import grodecoder as gd
"""

__authors__ = "Karine DUONG"
__contact__ = "karine.duong@etu.u-paris.fr"
__copyright__ = "IBPC"
__date__ = "2024-03-18"


from collections import Counter
from itertools import groupby
from pathlib import Path
import re

import argparse
from loguru import logger
import MDAnalysis as mda
from MDAnalysis.analysis.distances import contact_matrix
import matplotlib.pyplot as plt
import numpy as np
import networkx as nx
from networkx.algorithms.components.connected import connected_components
from scipy.sparse import triu
from scipy.spatial.distance import cdist


BOND_LENGTH = {
    "C-C": 1.54,
    "C=C": 1.34,
    "C=O": 1.20,
    "O-H": 0.97,
    "C-H": 1.09,
    "N-H": 1.00,
    "C-S": 1.81,
    "S-H": 1.32,
    "N-C": 1.47,
    "C=N": 1.27,
    "S-S": 2.04,
    "C-O": 1.43,
}  # in Angstrom
# hydrogenBond = 2.7-3.3 A <--> 0.2-0.3 nm
# https://www.umass.edu/microbio/chime/find-ncb/help_gb.htm


def get_distance_matrix_between_atom(file_gro):
    """Calculate interatomic distances between all atoms in the GRO file \
    https://docs.scipy.org/doc/scipy/reference/generated/scipy.spatial.distance.cdist.html \
    https://stackoverflow.com/questions/72701992/convert-a-matrix-of-distance-to-adjacency-list/72702534#72702534 .

    Warning
    -------
    MDAnalysis convert the coordonate in Angstrom
    despite in the gro file it's in nm
    https://userguide.mdanalysis.org/stable/units.html#table-baseunits
    https://manual.gromacs.org/current/reference-manual/file-formats.html#gro

    Parameters
    ----------
        file_gro: MDAnalysis.core.universe.Universe
            An object representing the molecular structure loaded from a GRO file.

    Returns
    -------
        numpy.ndarray
            matrix of interatomic distances between all atoms
    """
    position = file_gro.atoms.positions
    taille = len(file_gro.atoms)
    tmp = np.full((taille, taille), 100.0)
    for index_i, pos_i in enumerate(position):
        for index_j, pos_j in enumerate(position[index_i + 1 :], start=index_j + 1):
            tmp[index_i][index_j] = cdist([pos_i], [pos_j])
    return tmp


def convert_atom_pairs_to_graph(atom_pairs, total_number_of_atoms):
    """Convert a list of pairs to a graph and its connected components.

    Reference
    ---------
    - https://stackoverflow.com/questions/4842613/merge-lists-that-share-common-elements

    Parameters
    ----------
        atom_pairs: list
            A list of pairs representing edges in the graph.
        number_of_atoms: int
            The total number of atoms in the graph.

    Returns
    -------
        tuple
            A tuple containing two elements:
               1. A generator object that iterates over the connected components of the graph.
               2. A graph object representing the molecular system.
    """
    logger.info("Converting atom pairs to graph...")
    graph = nx.Graph()
    # Add all atoms as single nodes.
    graph.add_nodes_from(list(range(0, total_number_of_atoms)))
    # Add atom pairs as edges.
    graph.add_edges_from(atom_pairs)
    return graph


def get_atom_pairs(molecular_system, threshold):
    """Create a list of atom pairs based on the contact matrix (which based on the input system and threshold).

    This function calculates the pairs of atoms in the molecular system based on their distances.
    It uses a specified threshold to determine which pairs of atoms are considered to be in contact.

    Reference
    ---------
    - https://docs.mdanalysis.org/1.1.0/documentation_pages/analysis/distances.html#MDAnalysis.analysis.distances.contact_matrix
    - https://numpy.org/doc/stable/reference/generated/numpy.argwhere.html

    Parameters
    ----------
        molecular_system: MDAnalysis.core.groups.AtomGroup
            The molecular system object containing information about atoms.
        threshold: float
            The distance threshold used to determine atom contacts.

    Returns
    -------
        numpy.ndarray
            An array containing pairs of atom indices representing atom contacts.
    """
    logger.info("Creating contact_matrix...")
    matrix = contact_matrix(
        molecular_system.atoms.positions, cutoff=threshold, returntype="sparse"
    )
    # Output matrix is sparse matrix of type: scipy.sparse.lil_matrix
    # Keep only the upper triangular part of the sparse matrix (without the diagonal)
    # https://docs.scipy.org/doc/scipy-1.13.0/reference/generated/scipy.sparse.triu.html
    matrix = triu(matrix, k=1)

    logger.info("Creating atom pairs list...")
    atom_pairs = np.argwhere(matrix)
    logger.success(f"Found {len(atom_pairs):,} atom pairs")
    return atom_pairs


def add_attributes_to_nodes(graph, mol_system):
    """Add molecular attributes to graph nodes.

    Attributes are taken from the molecular system (MDAnalysis universe).
    Attributes are: atom id, atom name, residue id, and residue name.

    Parameters
    ----------
        graph: networkx.classes.graph.Graph
            The NetworkX graph representing the molecular system.
        mol_system: MDAnalysis.core.groups.AtomGroup
<<<<<<< HEAD
            The MDAanalysis universe representing the molecular system 
            
=======
            The molecular system object containing information about atoms.

>>>>>>> 1892846c
    Returns
    -------
        networkx.classes.graph.Graph
            The NetworkX graph representing the updated molecular system.
    """
<<<<<<< HEAD
    logger.info(f"Adding attributes to {graph.number_of_nodes():,} nodes...")
    logger.opt(lazy=True).debug("10 first nodes:")
    for node_id, node_attr in sorted(graph.nodes.items())[:10]:
        logger.opt(lazy=True).debug(f"Node id: {node_id}")
        logger.opt(lazy=True).debug(f"attributes: {node_attr}")
    # Define attributes in batch: one attribute for all nodes at once.
    # This is possible because the order of nodes in the NetworkX graph
    # is the same as the order of atoms in the MDAnalysis universe.
    # Examples for note attributes after the graph is updated:
    # {'atom_id': 47, 'atom_name': 'N', 'residue_id': 3, 'residue_name': 'ALA'}
    # {'atom_id': 49, 'atom_name': 'CA', 'residue_id': 3, 'residue_name': 'ALA'}
    # {'atom_id': 51, 'atom_name': 'CB', 'residue_id': 3, 'residue_name': 'ALA'}
    nx.set_node_attributes(graph, dict(zip(graph.nodes, mol_system.atoms.ids)), "atom_id")
    nx.set_node_attributes(graph, dict(zip(graph.nodes, mol_system.atoms.names)), "atom_name")
    nx.set_node_attributes(graph, dict(zip(graph.nodes, mol_system.resids)), "residue_id")
    nx.set_node_attributes(graph, dict(zip(graph.nodes, mol_system.resnames)), "residue_name")
    logger.opt(lazy=True).debug("10 first nodes with updated attributes:")
    for node_id, node_attr in sorted(graph.nodes.items())[:10]:
        logger.opt(lazy=True).debug(f"Node id: {node_id}")
        logger.opt(lazy=True).debug(f"attributes: {node_attr}")
=======
    logger.info("Relabeling nodes in graph...")
    logger.success(f"Old graph: {graph.number_of_nodes():,} nodes")

    # Create a replacement dictionary for the new attributes for each node
    atoms_to_matrix_ids = {}
    for node_id in graph.nodes():
        atoms = {}
        atoms["atom_id"] = mol_system.atoms.ids[node_id]
        atoms["atom_name"] = mol_system.atoms.names[node_id]
        atoms["res_id"] = mol_system.resids[node_id]
        atoms["res_name"] = mol_system.resnames[node_id]

        atoms_to_matrix_ids[node_id] = atoms

    for node_id, atom in atoms_to_matrix_ids.items():
        # Change properties first.
        nx.set_node_attributes(graph, {node_id: atom["atom_name"]}, name="atom_name")
        nx.set_node_attributes(graph, {node_id: atom["res_id"]}, name="residue_id")
        nx.set_node_attributes(graph, {node_id: atom["res_name"]}, name="residue_name")
        # Then node id.
        nx.set_node_attributes(graph, {node_id: atom["atom_id"]}, "label")
    logger.success(f"New graph: {graph.number_of_nodes():,} nodes")
>>>>>>> 1892846c
    return graph


def get_graph_components(graph):
    """Extract the connected components of a graph.

    Parameters
    ----------
        graph: networkx.Graph
            The input graph.

    Returns
    -------
        list
            A list of subgraphs, each subgraph representing a connected component of the input graph.
    """
    logger.info("Extracting graph components...")
    graph_components = connected_components(graph)
    graph_list = [graph.subgraph(subgraph) for subgraph in graph_components]

    logger.success(f"Found {len(graph_list):,} subgraphs")
    return graph_list


def get_graph_fingerprint(graph):
    """Generate a fingerprint for a given graph.

    This function calculates a fingerprint for a given graph based on its properties, including
    the number of nodes, the number of edges, and sorted concatenations of atom names, residue
    names and their degree.

    Reference
    ---------
    - https://stackoverflow.com/questions/46999771/comparing-a-large-number-of-graphs-for-isomorphism

    Parameters
    ----------
        graph: networkx.classes.graph.Graph
            The graph for which the fingerprint is to be generated.

    Returns
    -------
        tuple:
            A tuple containing the fingerprint of the graph, which includes the following elements:
               - Number of nodes in the graph.
               - Number of edges in the graph.
               - Concatenation of sorted atom names of all nodes in the graph.
               - Concatenation of sorted residue names of all nodes in the graph.
               - Concatenation of sorted degree of all nodes in the graph.
    """
    nodes = graph.number_of_nodes()
    edges = graph.number_of_edges()
    atom_names = " ".join(sorted(nx.get_node_attributes(graph, "atom_name").values()))
    res_names = " ".join(
        sorted(set((nx.get_node_attributes(graph, "residue_name").values())))
    )

    graph_degrees = Counter(dict(graph.degree).values())
    degree_dist = " ".join(
        [f"{key}:{value}" for key, value in sorted(graph_degrees.items())]
    )
    return (nodes, edges, atom_names, res_names, degree_dist)


def print_graph_fingerprint(graph):
    """Print a graph fingerprint.

    Parameters
    ----------
        graph : networkx.classes.graph.Graph
            A NetworkX graph object.
    """
    logger.debug("print groupby ... ")
    fingerprint = get_graph_fingerprint(graph)
    logger.debug("Graph fingerprint-----------------")
    logger.debug(f"- Number of nodes: {fingerprint[0]}")
    logger.debug(f"- Number of edges: {fingerprint[1]}")
    logger.debug(f"- Sorted atom names (first 50 char.): {fingerprint[2][:50]}")
    logger.debug(f"- Sorted set of residue names: {fingerprint[3]}")
    logger.debug(f"- Node degrees dist: {fingerprint[4]}")


def count_molecule(graph_list):
    """Count the occurrence of molecules in a list of graphs based on their fingerprints.

    This function takes a list of graphs and counts the occurrence of each unique molecule
    based on their fingerprints, which are calculated using the get_graph_fingerprint function.
    
    Reference 
    ---------
    - https://stackoverflow.com/questions/46999771/comparing-a-large-number-of-graphs-for-isomorphism

    Parameters
    ----------
        graph_list: list
            A list of graph objects.

    Returns
    -------
        dict
            A dictionary where keys are unique molecules (graph objects) and values are\
                their respective occurrence counts in the input list of graphs.
    """
    logger.info("Counting molecules...")
    dict_count = {}
    sorted_graphs = sorted(graph_list, key=get_graph_fingerprint)

    for fingerprint, graph in groupby(sorted_graphs, key=get_graph_fingerprint):
        # fingerprint : (nb_node, nb_edge, atom_name, resname, degree)
        # graph : objet itertools that group all graph with the same fingerprint
        similar_graphs = list(
            graph
        )  # A list that contain all graph with the same fingerprint
        nb_graph = len(similar_graphs)  # Number of graph for this fingerprint

        if nb_graph == 1:  # For this fingerprint, there is only one graph
            dict_count[similar_graphs[0]] = nb_graph
        else:
            if (
                fingerprint[0] == 1
            ):  # For this fingerprint, all the graph only have one node
                dict_count[similar_graphs[0]] = nb_graph
            else:
                dict_count[similar_graphs[0]] = nb_graph
    return dict_count


def print_graph_inventory(graph_dict):
    """Print graph inventory.

    Parameters
    ----------
        graph_dict: dict
            A dictionary with graphs as keys and counts (numbers of graphs) as values.
    """
    logger.info("Molecules inventory:")
    total_molecules_count = 0
    for graph_idx, (graph, count) in enumerate(graph_dict.items(), start=1):
        logger.info(f"Molecule {graph_idx:,} ----------------")
        logger.info(f"- number of atoms: {graph.number_of_nodes():,}")
        logger.info(f"- number of molecules: {count:,}")
        atom_names = list(nx.get_node_attributes(graph, "atom_name").values())
        atom_names_str = " ".join(atom_names[:20])
        logger.debug(f"- 20 first atom names: {atom_names_str}")
        total_molecules_count += count
    logger.success(f"{total_molecules_count:,} molecules in total")


def print_graph(graph, filepath_name, option_color=False):
    """Print and save a graph as PNG

    Ressources
    ----------
    - Ressources to explore to increase node spacing with networkx-spring-layout
    https://stackoverflow.com/questions/14283341/how-to-increase-node-spacing-for-networkx-spring-layout

    Parameters
    ----------
        graph : networkx.classes.graph.Graph
            A NetworkX graph object.
        filepath_name : str
            Filepath to where I want to save the output graph
        option_color: str
            Either we want to display the nodes of the graph colored. By default, it's False.

    """
    plt.figure()

    if option_color:
        node_colors = []
        for node in graph.nodes:
            atom_name = re.sub(r"\d", "", graph.nodes[node]["atom_name"])
            if atom_name in ("C", "CA", "CB", "CD", "CE", "CG", "CG", "CZ"):
                node_colors.append("black")
            elif atom_name in ("O", "OD", "OE", "OG", "OH", "OT"):
                node_colors.append("red")
            elif atom_name in ("N", "ND", "NE", "NH", "NZ"):
                node_colors.append("blue")
            else:
                node_colors.append("green")  # Default color for other labels
        nx.draw(
            graph,
            node_color=node_colors,
            node_size=75,
            with_labels=True,
            labels=nx.get_node_attributes(graph, "atom_name"),
            edge_color="grey",
        )
    else:
        nx.draw(
            graph,
            node_color="green",
            node_size=75,
            with_labels=True,
            labels=nx.get_node_attributes(graph, "atom_name"),
            edge_color="grey",
        )
    plt.savefig(filepath_name)


def print_first_atoms(mda_universe, number_of_atoms=10):
    """Print the first atoms in the MDAnalysis Universe object.

    For debugging purpose only.

    Parameters
    ----------
        mda_universe: MDAnalysis.core.universe.Universe
            An object representing the molecular structure.
        number_of_atoms: int
            The number of atoms to be printed. Default is 10.
    """
    for atom in mda_universe.atoms[:number_of_atoms]:
        string_coords = " ".join([f"{coord:.2f}" for coord in atom.position])
        logger.debug(
            f"Res. id: {atom.residue.resid} | res. name: {atom.residue.resname} | "
            f"at. name: {atom.name} | at. id: {atom.id} | "
            f"at. coord.: {string_coords}"
        )


def read_structure_file_remove_hydrogens(file_path):
    """Read Groamacs .gro file and remove hydrogen atoms.

    Parameters
    ----------
        filepath: str
            The filepath of the structure file (.gro, .pdb)..

    Returns
    -------
        MDAnalysis.core.universe.Universe
            A MDAnalysis universe object containing only non-hydrogen atoms.
    """
    logger.info(f"Reading file: {file_path}")
    molecule = mda.Universe(file_path)
    logger.success(f"Found {len(molecule.atoms):,} atoms")
    # Print 10 first atoms for debugging.
    print_first_atoms(molecule)
    logger.info("Removing H atoms...")
    molecule_without_h = molecule.select_atoms("not (name H*)")
    logger.success(f"{len(molecule_without_h.atoms):,} atoms remaining")
    # Print 10 first atoms for debugging.
    print_first_atoms(molecule_without_h)
    without_h_file_path = Path(file_path).stem + "_without_H.gro"
    molecule_without_h.write(without_h_file_path)
    return molecule_without_h


def check_overlapping_residue_between_graphs(graph_list):
    """Check there is no overlapping residue between graphs.

    This function checks that there are no overlapping residue between different graphs/molecules.
    It extracts  the set of residue IDs for each graph/molecule and performs an intersection
    operation between these sets. If any intersection is found, it indicates
    that there are overlapping residue between graph/molecules.

    Parameters
    ----------
        graph_list: list
            A list of NetworkX graph objects representing different molecules.
    """
    logger.info("Verifying residue overlapping...")
    res_id_set_all = set()
    res_id_common = []

    for graph in graph_list:
        res_id_set = set((nx.get_node_attributes(graph, "residue_id").values()))
        res_id_intersect = res_id_set_all.intersection(res_id_set)
        res_id_set_all.update(res_id_set)
        if res_id_intersect:
            for res_id in res_id_intersect:
                logger.critical(f"Residue id {res_id} is found in multiple graphs")
                res_id_common.append(res_id)

    if not res_id_common:
        logger.success("No overlapping residue found")
    else:
        for res_id in res_id_common:
            for graph_id, graph in enumerate(graph_list):
                res_id_set = set((nx.get_node_attributes(graph, "residue_id").values()))
                if res_id in res_id_set:
                    logger.error(f"Residue id {res_id} is found in graph id {graph_id}")
        raise Exception("Some residue id are found in multiple graphs")


def is_protein(graph):
    """Check if the molecule represented by the graph is a protein.

    This function checks whether the graph represents a protein molecule by
    verifying the presence of C-alpha (CA) atoms and their corresponding amino acids.

    Parameters
    ----------
        graph: networkx.Graph
            The input graph representing the molecule.

    Returns
    -------
        bool
            True if the molecule is a protein, False otherwise.
    """
    logger.info("Checking if the molecule is a protein...")
    atom_names = ""
    if graph.number_of_nodes() > 1:
        atom_names = " ".join(
            sorted(nx.get_node_attributes(graph, "atom_name").values())
        )
    return "CA" in atom_names


def extract_protein_sequence(graph):
    """Extract the protein sequence from a graph.

    This function extracts the protein sequence from the molecule represented
    by the input graph. It looks for the residue names corresponding to the C-alpha
    (CA) atoms in each node and converts them to single-letter amino acid codes.

    The correspondence between 3-letter code and 1-letter code
    is taken from MDAnalysis:
    https://docs.mdanalysis.org/1.0.1/_modules/MDAnalysis/lib/util.html#convert_aa_code
    See also the list of known residue names in MDAnalysis:
    https://userguide.mdanalysis.org/stable/standard_selections.html#proteins

    Parameters
    ----------
        graph: networkx.Graph
            The input graph representing the molecule.

    Returns
    -------
        dict
            A dictionary containing the following keys:
                - 'sequence': str
                    The protein sequence extracted from the molecule.
                - 'nb_atom': int
                    The total number of atoms in the molecule.
                - 'nb_res': int
    """
    logger.info("Extracting protein sequence...")
    AMINO_ACID_DICT = mda.lib.util.inverse_aa_codes
    info_seq = {}
    protein_sequence = []
    # graph.nodes.items() returns an iterable of tuples (node_id, node_attributes).
    # Examples:
    # (0, {'atom_name': 'N', 'residue_id': 1, 'residue_name': 'MET', 'label': 1})
    # (1, {'atom_name': 'CA', 'residue_id': 1, 'residue_name': 'MET', 'label': 5})
    # (2, {'atom_name': 'CB', 'residue_id': 1, 'residue_name': 'MET', 'label': 7})
    for _, node_attr in sorted(graph.nodes.items(), key=lambda x: x[0]):
        if node_attr["atom_name"] == "CA":
            protein_sequence.append(AMINO_ACID_DICT.get(node_attr["residue_name"], "?"))
    info_seq["sequence"] = "".join(protein_sequence)
    info_seq["nb_atom"] = graph.number_of_nodes()
    info_seq["nb_res"] = len(protein_sequence)
    return info_seq


def export_protein_sequence_into_FASTA(protein_sequence_dict, filepath_name):
    """Export the protein sequences into a FASTA file.

    Parameters
    ----------
        protein_sequence_dict : dict
            A dictionary containing the protein sequences, where the keys are
            identifiers and the values are dictionaries with the following keys:
                - 'sequence': str
                    The protein sequence.
                - 'nb_atom': int
                    The total number of atoms in the molecule.
                - 'nb_res': int
                    The number of residues in the protein sequence.
        filepath_name : str
            The filepath for the output FASTA file.
    """
    with open(filepath_name, "w") as file:
        for info_seq in protein_sequence_dict.values():
            seq, _, nb_res = info_seq.values()
            seq = [seq[i:i+80] for i in range(0, len(seq), 80)]
            content = f"> Protein: {nb_res} residues\n" + "\n".join(seq)
            file.write(content)


def main(input_file_path, draw_graph_option=False, check_overlapping_residue=False):
    """Excute the main function for analyzing a .gro file.

    Parameters
    ----------
        input_file_path: str
            Filepath of the .gro file we want to analyzed
        draw_graph_option: boolean
            Draw the graph of each molecule and save it as a PNG file. Default: False.
        check_overlapping_residue: boolean
            Check of some residues are overlapping between graphs / molecules. Default: False.
    """
    threshold = max(BOND_LENGTH.values())
    logger.success(f"Bond threshold: {threshold} Angstrom")

    molecular_system = read_structure_file_remove_hydrogens(input_file_path)

    atom_pairs = get_atom_pairs(molecular_system, threshold)

    graph_return = convert_atom_pairs_to_graph(atom_pairs, len(molecular_system.atoms))

    graph_with_node_attributes = add_attributes_to_nodes(graph_return, molecular_system)
    graph_list = get_graph_components(graph_with_node_attributes)

    if check_overlapping_residue:
        check_overlapping_residue_between_graphs(graph_list)

    graph_count_dict = count_molecule(graph_list)

    # Print fingerprint for each graph/molecule
    for graph in graph_count_dict.keys():
        print_graph_fingerprint(graph)

    print_graph_inventory(graph_count_dict)

    filename = Path(input_file_path).stem
    if draw_graph_option:
        logger.info("Drawing graphs...")
        filename = Path(input_file_path).stem
        for index_graph, graph_count in enumerate(graph_count_dict.keys()):
            print_graph(graph_count, f"{filename}_{index_graph}.png")

    protein_sequence_dict = {}
    for index_graph, graph in enumerate(graph_count_dict.keys(), start=1):
        if is_protein(graph):
            protein_sequence_dict[index_graph] = extract_protein_sequence(graph)

    export_protein_sequence_into_FASTA(protein_sequence_dict, f"./{filename}.fasta")


def is_a_structure_file(filepath):
    """Check if the given filepath points to an existing structure file (.gro, .pdb).

    Parameters
    ----------
        filepath : str
            Path of the file.

    Raises
    ------
        argparse.ArgumentTypeError
            If the given filepath is not an existing file,
            or if it does not have a '.gro' or '.pdb' extension.

    Returns
    -------
        str
            The validated path.
    """
    filename = Path(filepath)
    if not Path.is_file(filename):
        raise argparse.ArgumentTypeError(f"{filepath} does not exist")

    if filename.suffix not in [".gro", ".pdb"]:
        raise argparse.ArgumentTypeError(f"{filepath} is not a .gro or .pdb file.")
    return filepath


def parse_arg():
    """Parse command-line arguments.

    This function uses the argparse module to parse the command-line arguments
    provided by the user. It sets up the argument parser with information about
    the program, its usage, and the available options.

    Ressources
    ----------
    - https://docs.python.org/3/library/argparse.html

    Return
    ------
        argparse.Namespace
            An object containing the parsed arguments as attributes.

    """
    parser = argparse.ArgumentParser(
        prog="grodecoder",
        description="Extract molecules from a structure file (.gro, .pdb).",
        usage="grodecoder.py [-h] --input structure_file [--drawgraph]",
    )
    parser.add_argument(
        "--input",
        type=is_a_structure_file,
        help="structure file path (.gro, .pdb)",
        required=True,
    )
    parser.add_argument(
        "--drawgraph",
        help="Draw graph of each molecule. Default: False.",
        default=False,
        action="store_true",
    )
    parser.add_argument(
        "--checkoverlapping",
        help="Check if some residues are overlapping between residues. Default: False.",
        default=False,
        action="store_true",
    )
    return parser.parse_args()


if __name__ == "__main__":
    args = parse_arg()
    main(
        args.input,
        draw_graph_option=args.drawgraph,
        check_overlapping_residue=args.checkoverlapping,
    )<|MERGE_RESOLUTION|>--- conflicted
+++ resolved
@@ -155,19 +155,13 @@
         graph: networkx.classes.graph.Graph
             The NetworkX graph representing the molecular system.
         mol_system: MDAnalysis.core.groups.AtomGroup
-<<<<<<< HEAD
-            The MDAanalysis universe representing the molecular system 
-            
-=======
-            The molecular system object containing information about atoms.
-
->>>>>>> 1892846c
+            The MDAanalysis universe representing the molecular system
+    
     Returns
     -------
         networkx.classes.graph.Graph
             The NetworkX graph representing the updated molecular system.
     """
-<<<<<<< HEAD
     logger.info(f"Adding attributes to {graph.number_of_nodes():,} nodes...")
     logger.opt(lazy=True).debug("10 first nodes:")
     for node_id, node_attr in sorted(graph.nodes.items())[:10]:
@@ -188,30 +182,6 @@
     for node_id, node_attr in sorted(graph.nodes.items())[:10]:
         logger.opt(lazy=True).debug(f"Node id: {node_id}")
         logger.opt(lazy=True).debug(f"attributes: {node_attr}")
-=======
-    logger.info("Relabeling nodes in graph...")
-    logger.success(f"Old graph: {graph.number_of_nodes():,} nodes")
-
-    # Create a replacement dictionary for the new attributes for each node
-    atoms_to_matrix_ids = {}
-    for node_id in graph.nodes():
-        atoms = {}
-        atoms["atom_id"] = mol_system.atoms.ids[node_id]
-        atoms["atom_name"] = mol_system.atoms.names[node_id]
-        atoms["res_id"] = mol_system.resids[node_id]
-        atoms["res_name"] = mol_system.resnames[node_id]
-
-        atoms_to_matrix_ids[node_id] = atoms
-
-    for node_id, atom in atoms_to_matrix_ids.items():
-        # Change properties first.
-        nx.set_node_attributes(graph, {node_id: atom["atom_name"]}, name="atom_name")
-        nx.set_node_attributes(graph, {node_id: atom["res_id"]}, name="residue_id")
-        nx.set_node_attributes(graph, {node_id: atom["res_name"]}, name="residue_name")
-        # Then node id.
-        nx.set_node_attributes(graph, {node_id: atom["atom_id"]}, "label")
-    logger.success(f"New graph: {graph.number_of_nodes():,} nodes")
->>>>>>> 1892846c
     return graph
 
 
