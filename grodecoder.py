"""Extract each molecule of a GRO file and print their occurence.

Usage:
    import grodecoder as gd
"""

__authors__ = "Karine DUONG"
__contact__ = "karine.duong@etu.u-paris.fr"
__copyright__ = "IBPC"
__date__ = "2024-03-18"


from collections import Counter
from itertools import groupby
from pathlib import Path
import re

import argparse
from loguru import logger
import MDAnalysis as mda
from MDAnalysis.analysis.distances import contact_matrix
import matplotlib.pyplot as plt
import numpy as np
import networkx as nx
from networkx.algorithms.components.connected import connected_components
from scipy.sparse import triu
from scipy.spatial.distance import cdist


BOND_LENGTH = {'C-C': 1.54,
               'C=C': 1.34,
               'C=O': 1.20,
               'O-H': 0.97,
               'C-H': 1.09,
               'N-H': 1.00,
               'C-S': 1.81,
               'S-H': 1.32,
               'N-C': 1.47,
               'C=N': 1.27,
               'S-S': 2.04,
               'C-O': 1.43
               }  # in Angstrom
# hydrogenBond = 2.7-3.3 A <--> 0.2-0.3 nm
# https://www.umass.edu/microbio/chime/find-ncb/help_gb.htm


AMINO_ACIDS= {"ALA":'A', 
              "ARG":'R', 
              "ASN":'N',
              "ASP":'D',
              "CYS":'C',
              "GLU":'E',
              "GLN":'Q',
              "GLY":'G',
              "HIS":'H',
              "HSD":'H',
              "ILE":'I',
              "LEU":'L',
              "LYS":'K',
              "MET":'M',
              "PHE":'F',
              "PRO":'P',
              "SER":'S',
              "THR":'T',
              "TRP":'W',
              "TYR":'Y',
              "VAL": 'V'}


def get_distance_matrix_between_atom(file_gro):
    """Calculate interatomic distances between all atoms in the GRO file \
    https://docs.scipy.org/doc/scipy/reference/generated/scipy.spatial.distance.cdist.html \
    https://stackoverflow.com/questions/72701992/convert-a-matrix-of-distance-to-adjacency-list/72702534#72702534 .

    Warning
    -------
    MDAnalysis convert the coordonate in Angstrom
    despite in the gro file it's in nm
    https://userguide.mdanalysis.org/stable/units.html#table-baseunits
    https://manual.gromacs.org/current/reference-manual/file-formats.html#gro

    Parameters
    ----------
        file_gro: MDAnalysis.core.universe.Universe
            An object representing the molecular structure loaded from a GRO file.

    Returns
    -------
        numpy.ndarray
            matrix of interatomic distances between all atoms
    """
    position = file_gro.atoms.positions
    taille = len(file_gro.atoms)
    tmp = np.full((taille, taille), 100.0)
    for index_i, pos_i in enumerate(position):
        for index_j, pos_j in enumerate(position[index_i+1:], start=index_j+1):
            tmp[index_i][index_j] = cdist([pos_i], [pos_j])
    return tmp


def convert_atom_pairs_to_graph(atom_pairs, total_number_of_atoms):
    """Convert a list of pairs to a graph and its connected components.

    Reference
    ---------
    - https://stackoverflow.com/questions/4842613/merge-lists-that-share-common-elements

    Parameters
    ----------
        atom_pairs: list
            A list of pairs representing edges in the graph.
        number_of_atoms: int
            The total number of atoms in the graph.

    Returns
    -------
        tuple
            A tuple containing two elements:
               1. A generator object that iterates over the connected components of the graph.
               2. A graph object representing the molecular system.
    """
    logger.info("Converting atom pairs to graph...")
    graph = nx.Graph()
    # Add all atoms as single nodes.
    graph.add_nodes_from(list(range(0, total_number_of_atoms)))
    # Add atom pairs as edges.
    graph.add_edges_from(atom_pairs)
    return graph


def get_atom_pairs(molecular_system, threshold):
    """Create a list of atom pairs based on the contact matrix (which based on the input system and threshold).

    This function calculates the pairs of atoms in the molecular system based on their distances.
    It uses a specified threshold to determine which pairs of atoms are considered to be in contact.

    Reference
    ---------
    - https://docs.mdanalysis.org/1.1.0/documentation_pages/analysis/distances.html#MDAnalysis.analysis.distances.contact_matrix
    - https://numpy.org/doc/stable/reference/generated/numpy.argwhere.html

    Parameters
    ----------
        molecular_system: MDAnalysis.core.groups.AtomGroup
            The molecular system object containing information about atoms.
        threshold: float
            The distance threshold used to determine atom contacts.

    Returns
    -------
        numpy.ndarray
            An array containing pairs of atom indices representing atom contacts.
    """
    logger.info("Creating contact_matrix...")
    matrix = contact_matrix(molecular_system.atoms.positions, cutoff=threshold, returntype="sparse")
    # Output matrix is sparse matrix of type: scipy.sparse.lil_matrix
    # Keep only the upper triangular part of the sparse matrix (without the diagonal)
    # https://docs.scipy.org/doc/scipy-1.13.0/reference/generated/scipy.sparse.triu.html
    matrix = triu(matrix, k=1)

    logger.info("Creating atom pairs list...")
    atom_pairs = np.argwhere(matrix)
    logger.success(f"Found {len(atom_pairs):,} atom pairs")
    return atom_pairs


def add_attributes_to_nodes(graph, mol_system):
    """Iterate each connected subgraph, and relabel their node by [atom_name]_[index].

    Parameters
    ----------
        old_graph: networkx.classes.graph.Graph
            The graph for this file
        mol_system: MDAnalysis.core.groups.AtomGroup
            The molecular system object containing information about atoms.
            
    Returns
    -------
        list
            list where each node is relabel
    """
    logger.info("Relabeling nodes in graph...") 
    logger.success(f"Old graph: {graph.number_of_nodes():,} nodes")

    # Create a replacement dictionary for the new attributes for each node
    atoms_to_matrix_ids = {}
    for node_id in graph.nodes():
        atoms = {}
        atoms["atom_id"] = mol_system.atoms.ids[node_id]
        atoms["atom_name"] = mol_system.atoms.names[node_id]
        atoms["res_id"] = mol_system.resids[node_id]
        atoms["res_name"] = mol_system.resnames[node_id]

        atoms_to_matrix_ids[node_id] = atoms

    for node_id, atom in atoms_to_matrix_ids.items():
        # Change properties first.
        nx.set_node_attributes(graph, {node_id: atom["atom_name"]}, name="atom_name")
        nx.set_node_attributes(graph, {node_id: atom["res_id"]}, name="residue_id")
        nx.set_node_attributes(graph, {node_id: atom["res_name"]}, name="residue_name")
        # Then node id.
        nx.set_node_attributes(graph, {node_id: atom["atom_id"]}, "label")
    logger.success(f"New graph: {graph.number_of_nodes():,} nodes")
    return graph


def get_graph_components(graph):
    """Extract the connected components of a graph.

    Parameters
    ----------
        graph: networkx.Graph
            The input graph.

    Returns
    -------
        list
            A list of subgraphs, each subgraph representing a connected component of the input graph.
    """
    logger.info("Extracting graph components...")
    graph_components = connected_components(graph)
    graph_list = [graph.subgraph(subgraph) for subgraph in graph_components]

    logger.success(f"Found {len(graph_list):,} subgraphs")
    return graph_list


def get_graph_fingerprint(graph):
    """Generate a fingerprint for a given graph.

    This function calculates a fingerprint for a given graph based on its properties, including
    the number of nodes, the number of edges, and sorted concatenations of atom names, residue 
    names and their degree.
    
    Reference
    ---------
    - https://stackoverflow.com/questions/46999771/comparing-a-large-number-of-graphs-for-isomorphism

    Parameters
    ----------
        graph: networkx.classes.graph.Graph
            The graph for which the fingerprint is to be generated.

    Returns
    -------
        tuple:
            A tuple containing the fingerprint of the graph, which includes the following elements:
               - Number of nodes in the graph.
               - Number of edges in the graph.
               - Concatenation of sorted atom names of all nodes in the graph.
               - Concatenation of sorted residue names of all nodes in the graph.
               - Concatenation of sorted degree of all nodes in the graph.
    """
    nodes = graph.number_of_nodes()
    edges = graph.number_of_edges()
    atom_names = " ".join(sorted(nx.get_node_attributes(graph, "atom_name").values()))
    res_names = " ".join(sorted(set((nx.get_node_attributes(graph, "residue_name").values()))))

    graph_degrees = Counter(dict(graph.degree).values())
    degree_dist = " ".join([f"{key}:{value}" for key, value in sorted(graph_degrees.items())])
    return (nodes, edges, atom_names, res_names, degree_dist)


def print_graph_fingerprint(graph):
    """Print a graph fingerprint.

    Parameters
    ----------
        graph : networkx.classes.graph.Graph
            A NetworkX graph object.
    """
    logger.debug("print groupby ... ")
    fingerprint = get_graph_fingerprint(graph)
    logger.debug("Graph fingerprint-----------------")
    logger.debug(f"- Number of nodes: {fingerprint[0]}")
    logger.debug(f"- Number of edges: {fingerprint[1]}")
    logger.debug(f"- Sorted atom names (first 50 char.): {fingerprint[2][:50]}")
    logger.debug(f"- Sorted set of residue names: {fingerprint[3]}")
    logger.debug(f"- Node degrees dist: {fingerprint[4]}")


def count_molecule(graph_list):
    """Count the occurrence of molecules in a list of graphs based on their fingerprints.

    This function takes a list of graphs and counts the occurrence of each unique molecule
    based on their fingerprints, which are calculated using the get_graph_fingerprint function.
    
    Reference 
    ---------
    - https://stackoverflow.com/questions/46999771/comparing-a-large-number-of-graphs-for-isomorphism

    Parameters
    ----------
        graph_list: list
            A list of graph objects.

    Returns
    -------
        dict
            A dictionary where keys are unique molecules (graph objects) and values are\
                their respective occurrence counts in the input list of graphs.
    """
    logger.info("Counting molecules...")
    dict_count = {}
    sorted_graphs = sorted(graph_list, key=get_graph_fingerprint)

    for fingerprint, graph in groupby(sorted_graphs, key=get_graph_fingerprint):
        # fingerprint : (nb_node, nb_edge, atom_name, resname, degree)
        # graph : objet itertools that group all graph with the same fingerprint
        similar_graphs = list(graph)  # A list that contain all graph with the same fingerprint
        nb_graph = len(similar_graphs)  # Number of graph for this fingerprint

        if nb_graph == 1:  # For this fingerprint, there is only one graph
            dict_count[similar_graphs[0]] = nb_graph
        else:
            if fingerprint[0] == 1:  # For this fingerprint, all the graph only have one node
                dict_count[similar_graphs[0]] = nb_graph
            else:
                dict_count[similar_graphs[0]] = nb_graph
    return dict_count


def print_graph_inventory(graph_dict):
    """Print graph inventory.

    Parameters
    ----------
        graph_dict: dict
            A dictionary with graphs as keys and counts (numbers of graphs) as values.
    """
    logger.info("Molecules inventory:")
    total_molecules_count = 0
    for graph_idx, (graph, count) in enumerate(graph_dict.items(), start=1):
        logger.info(f"Molecule {graph_idx:,} ----------------")
        logger.info(f"- number of atoms: {graph.number_of_nodes():,}")
        logger.info(f"- number of molecules: {count:,}")
        atom_names = list(nx.get_node_attributes(graph, "atom_name").values())
        atom_names_str = " ".join( atom_names[:20] )
        logger.debug(f"- 20 first atom names: {atom_names_str}")
        total_molecules_count += count
    logger.success(f"{total_molecules_count:,} molecules in total")


def print_graph(graph, filepath_name, option_color=False):
    """Print and save a graph as PNG

    Ressources
    ----------
    - Ressources to explore to increase node spacing with networkx-spring-layout 
    https://stackoverflow.com/questions/14283341/how-to-increase-node-spacing-for-networkx-spring-layout

    Parameters
    ----------
        graph : networkx.classes.graph.Graph
            A NetworkX graph object.
        filepath_name : str 
            Filepath to where I want to save the output graph
        option_color: str
            Either we want to display the nodes of the graph colored. By default, it's False.

    """
    plt.figure()

    if option_color:
        node_colors = []
        for node in graph.nodes:
            atom_name = re.sub(r'\d', '', graph.nodes[node]['atom_name'])
            if atom_name == 'C' or atom_name == 'CA' or atom_name == 'CB' or atom_name == 'CD' or atom_name == 'CE' or atom_name == 'CG' or atom_name == 'CZ':
                node_colors.append('black')
            elif atom_name == 'O' or atom_name == 'OE' or atom_name == 'OH' or atom_name == 'OD' or atom_name == 'OT' or atom_name == 'OG':
                node_colors.append('red')
            elif atom_name == 'N' or atom_name == 'ND' or atom_name == 'NE' or atom_name == 'NH' or atom_name == 'NZ':
                node_colors.append('blue')
            else:
                node_colors.append('green')  # Default color for other labels

        nx.draw(graph, node_color=node_colors, node_size = 75,
                with_labels=True, labels=nx.get_node_attributes(graph, "atom_name"),
                edge_color = "grey")
    else:
        nx.draw(graph, node_color="green", node_size = 75,
            with_labels=True, labels=nx.get_node_attributes(graph, "atom_name"),
            edge_color = "grey")    
    plt.savefig(filepath_name)


def print_first_atoms(mda_universe, number_of_atoms=10):
    """Print the first atoms in the MDAnalysis Universe object.

    For debugging purpose only.

    Parameters
    ----------
        mda_universe: MDAnalysis.core.universe.Universe
            An object representing the molecular structure.
        number_of_atoms: int
            The number of atoms to be printed. Default is 10.   
    """
    for atom in mda_universe.atoms[:number_of_atoms]:
        string_coords = " ".join([f"{coord:.2f}" for coord in atom.position])
        logger.debug(f"Res. id: {atom.residue.resid} | res. name: {atom.residue.resname} | "
                     f"at. name: {atom.name} | at. id: {atom.id} | "
                     f"at. coord.: {string_coords}"
        )


def read_gro_files_remove_hydrogens(gro_file_path):
    """Read Groamacs .gro file and remove hydrogen atoms.

    Parameters
    ----------
        filepath: str
            The filepath of the .gro file containing hydrogen atoms.

    Returns
    -------
        molecule_without_H
            A modified MDA Universe object containing only non-hydrogen atoms.
    """
    logger.info(f"Reading file: {gro_file_path}")
    molecule = mda.Universe(gro_file_path)
    logger.success(f"Found {len(molecule.atoms):,} atoms")
    # Print 10 first atoms for debugging.  
    print_first_atoms(molecule)
    logger.info("Removing H atoms...")
    molecule_without_h = molecule.select_atoms("not (name H*)")
    logger.success(f"{len(molecule_without_h.atoms):,} atoms remaining")
    # Print 10 first atoms for debugging.  
    print_first_atoms(molecule_without_h)
    without_h_file_path = Path(gro_file_path).stem + "_without_H.gro"
    molecule_without_h.write(without_h_file_path)
    return molecule_without_h


def check_overlapping_residue_between_graphs(graph_list):
    """Check there is no overlapping residue between graphs.

    This function checks that there are no overlapping residue between different graphs/molecules.
    It extracts  the set of residue IDs for each graph/molecule and performs an intersection 
    operation between these sets. If any intersection is found, it indicates
    that there are overlapping residue between graph/molecules.

    Parameters
    ----------
        graph_list: list
            A list of NetworkX graph objects representing different molecules.
    """
    logger.info("Verifying residue overlapping...")
    res_id_set_all = set()
    res_id_common = []

    for graph in graph_list:
        res_id_set = set((nx.get_node_attributes(graph, "residue_id").values()))
        res_id_intersect = res_id_set_all.intersection(res_id_set)
        res_id_set_all.update( res_id_set )
        if res_id_intersect:
            for res_id in res_id_intersect:
                logger.critical(f"Residue id {res_id} is found in multiple graphs")
                res_id_common.append(res_id)

    if not res_id_common:
        logger.success("No overlapping residue found")
    else:
        for res_id in res_id_common:
            for graph_id, graph in enumerate(graph_list):
                res_id_set = set((nx.get_node_attributes(graph, "residue_id").values()))
                if res_id in res_id_set:
                    logger.error(f"Residue id {res_id} is found in graph id {graph_id}")
        raise Exception("Some residue id are found in multiple graphs")


<<<<<<< HEAD
def main(filepath_gro, draw_graph_option=False, check_overlapping_residue=False):
=======
def is_protein(graph):
    """Check if the molecule represented by the graph is a protein.

    This function checks whether the graph represents a protein molecule by 
    verifying the presence of C-alpha (CA) atoms and their corresponding amino acids.

    Parameters
    ----------
        graph: networkx.Graph
            The input graph representing the molecule.

    Returns
    -------
        bool
            True if the molecule is a protein, False otherwise.
    """
    logger.info("Check if this molecule is a protein...")
    atom_names = " ".join(sorted(nx.get_node_attributes(graph, "atom_name").values()))
    if "CA" in atom_names:
        return True
    return False


def extract_protein_sequence(graph):
    """Extract the protein sequence from the molecule represented by the graph.

    This function extracts the protein sequence from the molecule represented 
    by the input graph. It looks for the residue names corresponding to the C-alpha 
    (CA) atoms in each node and converts them to single-letter amino acid codes.

    Parameters
    ----------
        graph: networkx.Graph
            The input graph representing the molecule.

    Returns
    -------
        str
            The protein sequence extracted from the molecule.
    """
    #Extract each residue_name where the atom_name is CA from each node
    logger.info("Extract the protein_sequence of this molecule...")
    res_seq = [AMINO_ACIDS[nx.get_node_attributes(graph, "residue_name")[node][:3]] 
               for node in sorted(graph.nodes(), key=lambda x: int(x))
               if nx.get_node_attributes(graph, "atom_name")[node] == 'CA']
    return "".join(res_seq)


def main(filepath_gro, draw_graph_option=False):
>>>>>>> ee986cc9
    """Excute the main function for analyzing a .gro file.

    Parameters
    ----------
        filepath_gro: str
            Filepath of the .gro file we want to analyzed
        draw_graph_option: boolean
            Draw the graph of each molecule and save it as a PNG file. Default: False.
        check_overlapping_residue: boolean
            Check of some residues are overlapping between graphs / molecules. Default: False.
    """
    threshold = max(BOND_LENGTH.values())
    logger.success(f"Threshold: {threshold} Angstrom")

    molecular_system = read_gro_files_remove_hydrogens(filepath_gro)

    atom_pairs = get_atom_pairs(molecular_system, threshold)

    graph_return = convert_atom_pairs_to_graph(atom_pairs, len(molecular_system.atoms))

    graph_with_node_attributes = add_attributes_to_nodes(graph_return, molecular_system)
    graph_list = get_graph_components(graph_with_node_attributes)

    if check_overlapping_residue:
        check_overlapping_residue_between_graphs(graph_list)

    graph_count_dict = count_molecule(graph_list)

    # Print fingerprint for each graph/molecule
    for graph in graph_count_dict.keys():
        print_graph_fingerprint(graph)
<<<<<<< HEAD
    
=======

>>>>>>> ee986cc9
    print_graph_inventory(graph_count_dict)

    if draw_graph_option:
        logger.info("Drawing graphs...")
        filename = Path(filepath_gro).stem
        for index_graph, graph_count in enumerate(graph_count_dict.keys()):
            print_graph(graph_count, f"./{filename}_{index_graph}.png")

    protein_sequence = {}
    for index_graph, graph in enumerate(graph_count_dict.keys()):
        if is_protein(graph):
            protein_sequence[index_graph] = extract_protein_sequence(graph)
    
    logger.info("Print the protein sequence...")
    for index_graph, seq in protein_sequence.items():
        print(f"{index_graph}: {seq}")


def is_an_existing_gro_file(filepath):
    """Check if the given filepath points to an existing GRO file.

    Parameters
    ----------
        filepath : str
            The path to be checked.

    Raises
    ------
        argparse.ArgumentTypeError
            If the given filepath is not a file or does not exist, or if it does not have '.gro' extension

    Returns
    -------
        str
            The validated path.
    """
    source = Path(filepath)
    if not Path.is_file(source):
        raise argparse.ArgumentTypeError(f"{filepath} not exist")

    if source.suffix != ".gro":
        raise argparse.ArgumentTypeError(f"{filepath} is not a GRO file.")
    return filepath


def parse_arg():
    """Parse command-line arguments.

    This function uses the argparse module to parse the command-line arguments
    provided by the user. It sets up the argument parser with information about
    the program, its usage, and the available options.

    Ressources
    ----------
    - https://docs.python.org/3/library/argparse.html

    Return
    ------
        argparse.Namespace
            An object containing the parsed arguments as attributes.

    """
    parser = argparse.ArgumentParser(prog="grodecoder",
                                     description="Programm to extract each molecule of a GRO file and print their occurence.",
                                     usage="grodecoder.py [-h] --gro gro_file [--drawgraph]")
    parser.add_argument("--gro",
                        type=is_an_existing_gro_file,
                        help="GRO file path",
                        required=True)
    parser.add_argument("--drawgraph",
                        help="Draw graph of each molecule. Default: False.",
                        default=False,
                        action="store_true")
    parser.add_argument("--checkoverlapping",
                        help="Check if some residues are overlapping between residues. Default: False.",
                        default=False,
                        action="store_true")
    return parser.parse_args()


if __name__ == "__main__":
    args = parse_arg()
    main(args.gro, draw_graph_option=args.drawgraph, check_overlapping_residue=args.checkoverlapping)<|MERGE_RESOLUTION|>--- conflicted
+++ resolved
@@ -469,9 +469,6 @@
         raise Exception("Some residue id are found in multiple graphs")
 
 
-<<<<<<< HEAD
-def main(filepath_gro, draw_graph_option=False, check_overlapping_residue=False):
-=======
 def is_protein(graph):
     """Check if the molecule represented by the graph is a protein.
 
@@ -520,8 +517,8 @@
     return "".join(res_seq)
 
 
-def main(filepath_gro, draw_graph_option=False):
->>>>>>> ee986cc9
+
+def main(filepath_gro, draw_graph_option=False, check_overlapping_residue=False):
     """Excute the main function for analyzing a .gro file.
 
     Parameters
@@ -553,11 +550,7 @@
     # Print fingerprint for each graph/molecule
     for graph in graph_count_dict.keys():
         print_graph_fingerprint(graph)
-<<<<<<< HEAD
-    
-=======
-
->>>>>>> ee986cc9
+
     print_graph_inventory(graph_count_dict)
 
     if draw_graph_option:
