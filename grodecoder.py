--- conflicted
+++ resolved
@@ -1103,11 +1103,7 @@
             # In case of ambiguity (for instance SB3-10, SB3-12, and SB3-14,
             # all trimed at SB3-1 in a GRO file, the formula is used to solve this ambiguity.
             selected_row = lipid_csml_charmm_gui.loc[
-<<<<<<< HEAD
                 (lipid_csml_charmm_gui["Alias"].str.startswith(res_name_graph))
-=======
-                (lipid_csml_charmm_gui["Alias"].str.contains(res_name_graph))
->>>>>>> 36263aa2
                 & (lipid_csml_charmm_gui["Formula"] == formula_graph)
             ]
 
