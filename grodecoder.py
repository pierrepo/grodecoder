--- conflicted
+++ resolved
@@ -1297,11 +1297,7 @@
 
 def main(
     topology_path: Path,
-<<<<<<< HEAD
-    psf_path: Path | None,
-=======
     psf_path: Path | None = None,
->>>>>>> fea5e73f
     check_connectivity: bool = False,
     bond_threshold: str | float = "auto",
     query_pdb=False,
